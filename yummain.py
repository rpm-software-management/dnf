--- conflicted
+++ resolved
@@ -35,26 +35,7 @@
 def main(args):
     """This does all the real work"""
 
-<<<<<<< HEAD
-    # This test needs to be before locale.getpreferredencoding() as that
-    # does setlocale(LC_CTYPE, "")
-    try:
-        locale.setlocale(locale.LC_ALL, '')
-        # set time to C so that we output sane things in the logs (#433091)
-        locale.setlocale(locale.LC_TIME, 'C')
-    except locale.Error, e:
-        # default to C locale if we get a failure.
-        print >> sys.stderr, 'Failed to set locale, defaulting to C'
-        os.environ['LC_ALL'] = 'C'
-        locale.setlocale(locale.LC_ALL, 'C')
-        
-    if True: # not sys.stdout.isatty():
-        import codecs
-        sys.stdout = codecs.getwriter(locale.getpreferredencoding())(sys.stdout)
-        sys.stdout.errors = 'replace'
-=======
     yum.misc.setup_locale(override_time=True)
->>>>>>> eac42df0
 
     def exUserCancel():
         logger.critical(_('\n\nExiting on user cancel'))
