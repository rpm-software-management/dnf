--- conflicted
+++ resolved
@@ -377,22 +377,6 @@
            compared to each other for highest version only foo.i386 and
            foo.i386 will be compared"""
         calr = self._computeAggregateListResult
-<<<<<<< HEAD
-        pkgs = calr("returnNewestByNameArch", naTup, patterns)
-        pkgs = packagesNewestByNameArch(pkgs)
-        if not pkgs:
-            raise Errors.PackageSackError, 'No Package Matching %s' % name          
-        return pkgs
-                
-    def returnNewestByName(self, name=None):
-        """return list of newest packages based on name matching
-           this means(in name.arch form): foo.i386 and foo.noarch will
-           be compared to each other for highest version"""
-        pkgs = self._computeAggregateListResult("returnNewestByName", name)
-        pkgs = packagesNewestByName(pkgs)
-        if not pkgs:
-            raise Errors.PackageSackError, 'No Package Matching %s' % name        
-=======
         pkgs = calr("returnNewestByNameArch", naTup, patterns, ignore_case)
         pkgs = packagesNewestByNameArch(pkgs)
         if not pkgs and (naTup or patterns):
@@ -413,7 +397,6 @@
             else:
                 ui_pats = ", ".join(patterns or [])
             raise PackageSackError, 'No Package Matching %s' % ui_pats
->>>>>>> eac42df0
         return pkgs
         
     def simplePkgList(self, patterns=None, ignore_case=False):
