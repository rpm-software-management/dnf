#!/usr/bin/python -tt
# This program is free software; you can redistribute it and/or modify
# it under the terms of the GNU General Public License as published by
# the Free Software Foundation; either version 2 of the License, or
# (at your option) any later version.
#
# This program is distributed in the hope that it will be useful,
# but WITHOUT ANY WARRANTY; without even the implied warranty of
# MERCHANTABILITY or FITNESS FOR A PARTICULAR PURPOSE.  See the
# GNU Library General Public License for more details.
#
# You should have received a copy of the GNU General Public License
# along with this program; if not, write to the Free Software
# Foundation, Inc., 59 Temple Place - Suite 330, Boston, MA 02111-1307, USA.
# Copyright 2005 Duke University

"""
The Yum RPM software updater.
"""

import os
import os.path
import rpm
import re
import types
import errno
import time
import glob
import fnmatch
import operator
import gzip

import yum.i18n
_ = yum.i18n._

try:
    from iniparse.compat import ParsingError, ConfigParser
except ImportError:
    from ConfigParser import ParsingError, ConfigParser
import Errors
import rpmsack
import rpmUtils.updates
import rpmUtils.arch
from rpmUtils.arch import getCanonArch, archDifference
import rpmUtils.transaction
import comps
import config
from repos import RepoStorage
import misc
from parser import ConfigPreProcessor, varReplace
import transactioninfo
import urlgrabber
from urlgrabber.grabber import URLGrabber, URLGrabError
from urlgrabber.progress import format_number
from packageSack import packagesNewestByNameArch, packagesNewestByName
import depsolve
import plugins
import logginglevels
import yumRepo
import callbacks

import warnings
warnings.simplefilter("ignore", Errors.YumFutureDeprecationWarning)

from packages import parsePackages, YumAvailablePackage, YumLocalPackage, YumInstalledPackage
from constants import *
from yum.rpmtrans import RPMTransaction,SimpleCliCallBack
from misc import to_unicode

import string

from urlgrabber.grabber import default_grabber

__version__ = '3.2.20'
__version_info__ = tuple([ int(num) for num in __version__.split('.')])

#  Setup a default_grabber UA here that says we are yum, done using the global
# so that other API users can easily add to it if they want.
#  Don't do it at init time, or we'll get multiple additions if you create
# multiple YumBase() objects.
default_grabber.opts.user_agent += " yum/" + __version__

# Setup "yum" logging APIs. Can use via. "import yum; yum.log() ... "
log  = logginglevels.EasyLogger("yum.YumBase")
vlog = logginglevels.EasyLogger("yum.verbose.YumBase")

# Quick functions ... so everything isn't prefxied with log.
(info, warn, critical)   = (log.info, log.warn, log.critical)
(info1, info2, info3)    = (log.info2, log.info1, log.info3)
(debug, debug_tm)        = (log.debug, log.debug_tm)
(debug1, debug2)         = (log.debug1, log.debug2)
(debug3, debug4)         = (log.debug3, log.debug4)

# dito. above, but for "verbose"
(vinfo, vwarn, vcritical)   = (vlog.info, vlog.warn, vlog.critical)
(vinfo1, vinfo2, vinfo3)    = (vlog.info2, vlog.info1, vlog.info3)
(vdebug, vdebug_tm)         = (vlog.debug, vlog.debug_tm)
(vdebug1, vdebug2)          = (vlog.debug1, vlog.debug2)
(vdebug3, vdebug4)          = (vlog.debug3, vlog.debug4)
verbose                     = vlog.verbose

class YumBase(depsolve.Depsolve):
    """This is a primary structure and base class. It houses the objects and
       methods needed to perform most things in yum. It is almost an abstract
       class in that you will need to add your own class above it for most
       real use."""
    
    def __init__(self):
        depsolve.Depsolve.__init__(self)
        self._conf = None
        self._tsInfo = None
        self._rpmdb = None
        self._up = None
        self._comps = None
        self._pkgSack = None
<<<<<<< HEAD
        # FIXME: backwards compat. with plugins etc., remove?
        self.logger         = log.logger
        self.verbose_logger = vlog.logger

=======
        self._lockfile = None
        self.skipped_packages = []   # packages skip by the skip-broken code
        self.logger = logging.getLogger("yum.YumBase")
        self.verbose_logger = logging.getLogger("yum.verbose.YumBase")
>>>>>>> eac42df0
        self._repos = RepoStorage(self)

        # Start with plugins disabled
        self.disablePlugins()

        self.localPackages = [] # for local package handling

        self.mediagrabber = None

    def __del__(self):
        self.close()
        self.closeRpmDB()
        self.doUnlock()

    def close(self):
        if self._repos:
            self._repos.close()

    def _transactionDataFactory(self):
        """Factory method returning TransactionData object"""
        return transactioninfo.TransactionData()

    def doGenericSetup(self, cache=0):
        """do a default setup for all the normal/necessary yum components,
           really just a shorthand for testing"""
        
        self._getConfig(init_plugins=False)
        self.conf.cache = cache

    def doConfigSetup(self, fn='/etc/yum/yum.conf', root='/', init_plugins=True,
            plugin_types=(plugins.TYPE_CORE,), optparser=None, debuglevel=None,
            errorlevel=None):
        warnings.warn(_('doConfigSetup() will go away in a future version of Yum.\n'),
                Errors.YumFutureDeprecationWarning, stacklevel=2)
                
        return self._getConfig(fn=fn, root=root, init_plugins=init_plugins,
             plugin_types=plugin_types, optparser=optparser, debuglevel=debuglevel,
             errorlevel=errorlevel)
        
    def _getConfig(self, fn='/etc/yum/yum.conf', root='/', init_plugins=True,
            plugin_types=(plugins.TYPE_CORE,), optparser=None, debuglevel=None,
            errorlevel=None,disabled_plugins=None,enabled_plugins=None):
        '''
        Parse and load Yum's configuration files and call hooks initialise
        plugins and logging.

        @param fn: Path to main configuration file to parse (yum.conf).
        @param root: Filesystem root to use.
        @param init_plugins: If False, plugins will not be loaded here. If
            True, plugins will be loaded if the "plugins" option is enabled in
            the configuration file.
        @param plugin_types: As per doPluginSetup()
        @param optparser: As per doPluginSetup()
        @param debuglevel: Debug level to use for logging. If None, the debug
            level will be read from the configuration file.
        @param errorlevel: Error level to use for logging. If None, the debug
            level will be read from the configuration file.
        @param disabled_plugins: Plugins to be disabled    
        @param enabled_plugins: Plugins to be enabled
        '''

        # ' xemacs syntax hack

        if self._conf:
            return self._conf
        conf_st = time.time()            
        # TODO: Remove this block when we no longer support configs outside
        # of /etc/yum/
        if fn == '/etc/yum/yum.conf' and not os.path.exists(fn):
            # Try the old default
            fn = '/etc/yum.conf'

        startupconf = config.readStartupConfig(fn, root)
        if startupconf.gaftonmode:
            global _
            _ = yum.i18n.dummy_wrapper

        if debuglevel != None:
            startupconf.debuglevel = debuglevel
        if errorlevel != None:
            startupconf.errorlevel = errorlevel

        self.doLoggingSetup(startupconf.debuglevel, startupconf.errorlevel,
                            startupconf.syslog_ident, startupconf.syslog_facility)

        if init_plugins and startupconf.plugins:
            self.doPluginSetup(optparser, plugin_types, startupconf.pluginpath,
                    startupconf.pluginconfpath,disabled_plugins,enabled_plugins)

        self._conf = config.readMainConfig(startupconf)

        # run the postconfig plugin hook
        self.plugins.run('postconfig')
        self.yumvar = self.conf.yumvar

        self.getReposFromConfig()

        # who are we:
        self.conf.uid = os.geteuid()
        
        
        self.doFileLogSetup(self.conf.uid, self.conf.logfile)
        vdebug_tm(conf_st, 'Config time')
        self.plugins.run('init')
        return self._conf
        

    def doLoggingSetup(self, debuglevel, errorlevel,
                       syslog_ident=None, syslog_facility=None):
        '''
        Perform logging related setup.

        @param debuglevel: Debug logging level to use.
        @param errorlevel: Error logging level to use.
        '''
        logginglevels.doLoggingSetup(debuglevel, errorlevel,
                                     syslog_ident, syslog_facility)

    def doFileLogSetup(self, uid, logfile):
        logginglevels.setFileLog(uid, logfile)

    def getReposFromConfigFile(self, repofn, repo_age=None, validate=None):
        """read in repositories from a config .repo file"""

        if repo_age is None:
            repo_age = os.stat(repofn)[8]
        
        confpp_obj = ConfigPreProcessor(repofn, vars=self.yumvar)
        parser = ConfigParser()
        try:
            parser.readfp(confpp_obj)
        except ParsingError, e:
            msg = str(e)
            raise Errors.ConfigError, msg

        # Check sections in the .repo file that was just slurped up
        for section in parser.sections():

            if section in ['main', 'installed']:
                continue

            # Check the repo.id against the valid chars
            bad = None
            for byte in section:
                if byte in string.ascii_letters:
                    continue
                if byte in string.digits:
                    continue
                if byte in "-_.:":
                    continue
                
                bad = byte
                break

            if bad:
                warning("Bad id for repo: %s, byte = %s %d",
                        section, bad, section.find(byte))
                continue

            try:
                thisrepo = self.readRepoConfig(parser, section)
            except (Errors.RepoError, Errors.ConfigError), e:
                warning(e)
                continue
            else:
                thisrepo.repo_config_age = repo_age
                thisrepo.repofile = repofn

            if validate and not validate(thisrepo):
                continue
                    
            # Got our list of repo objects, add them to the repos
            # collection
            try:
                self._repos.add(thisrepo)
            except Errors.RepoError, e:
                warning(e)
        
    def getReposFromConfig(self):
        """read in repositories from config main and .repo files"""

        # Read .repo files from directories specified by the reposdir option
        # (typically /etc/yum/repos.d)
        repo_config_age = self.conf.config_file_age
        
        # Get the repos from the main yum.conf file
        self.getReposFromConfigFile(self.conf.config_file_path, repo_config_age)

        for reposdir in self.conf.reposdir:
            if os.path.exists(self.conf.installroot+'/'+reposdir):
                reposdir = self.conf.installroot + '/' + reposdir

            if os.path.isdir(reposdir):
                for repofn in glob.glob('%s/*.repo' % reposdir):
                    thisrepo_age = os.stat(repofn)[8]
                    if thisrepo_age < repo_config_age:
                        thisrepo_age = repo_config_age
                    self.getReposFromConfigFile(repofn, repo_age=thisrepo_age)

    def readRepoConfig(self, parser, section):
        '''Parse an INI file section for a repository.

        @param parser: ConfParser or similar to read INI file values from.
        @param section: INI file section to read.
        @return: YumRepository instance.
        '''
        repo = yumRepo.YumRepository(section)
        repo.populate(parser, section, self.conf)

        # Ensure that the repo name is set
        if not repo.name:
            repo.name = section
<<<<<<< HEAD
            # FIXME: Use critical? or exception?
            log.error(_('Repository %r is missing name in configuration, '
                        'using id'), section)
=======
            self.logger.error(_('Repository %r is missing name in configuration, '
                    'using id') % section)
        repo.name = to_unicode(repo.name)
>>>>>>> eac42df0

        # Set attributes not from the config file
        repo.basecachedir = self.conf.cachedir
        repo.yumvar.update(self.conf.yumvar)
        repo.cfg = parser

        return repo

    def disablePlugins(self):
        '''Disable yum plugins
        '''
        self.plugins = plugins.DummyYumPlugins()
    
    def doPluginSetup(self, optparser=None, plugin_types=None, searchpath=None,
            confpath=None,disabled_plugins=None,enabled_plugins=None):
        '''Initialise and enable yum plugins. 

        Note: _getConfig() will initialise plugins if instructed to. Only
        call this method directly if not calling _getConfig() or calling
        doConfigSetup(init_plugins=False).

        @param optparser: The OptionParser instance for this run (optional)
        @param plugin_types: A sequence specifying the types of plugins to load.
            This should be sequnce containing one or more of the
            yum.plugins.TYPE_...  constants. If None (the default), all plugins
            will be loaded.
        @param searchpath: A list of directories to look in for plugins. A
            default will be used if no value is specified.
        @param confpath: A list of directories to look in for plugin
            configuration files. A default will be used if no value is
            specified.
        @param disabled_plugins: Plugins to be disabled    
        @param enabled_plugins: Plugins to be enabled
        '''
        if isinstance(self.plugins, plugins.YumPlugins):
            raise RuntimeError(_("plugins already initialised"))

        self.plugins = plugins.YumPlugins(self, searchpath, optparser,
                plugin_types, confpath, disabled_plugins, enabled_plugins)

    
    def doRpmDBSetup(self):
        warnings.warn(_('doRpmDBSetup() will go away in a future version of Yum.\n'),
                Errors.YumFutureDeprecationWarning, stacklevel=2)

        return self._getRpmDB()
    
    def _getRpmDB(self):
        """sets up a holder object for important information from the rpmdb"""

        if self._rpmdb is None:
            rpmdb_st = time.time()
            vdebug(_('Reading Local RPMDB'))
            self._rpmdb = rpmsack.RPMDBPackageSack(root=self.conf.installroot)
            vdebug_tm(rpmdb_st, 'rpmdb time')
        return self._rpmdb

    def closeRpmDB(self):
        """closes down the instances of the rpmdb we have wangling around"""
        self._rpmdb = None
        self._ts = None
        self._tsInfo = None
        self._up = None
        self.comps = None
    
    def _deleteTs(self):
        del self._ts
        self._ts = None

    def doRepoSetup(self, thisrepo=None):
        warnings.warn(_('doRepoSetup() will go away in a future version of Yum.\n'),
                Errors.YumFutureDeprecationWarning, stacklevel=2)

        return self._getRepos(thisrepo, True)

    def _getRepos(self, thisrepo=None, doSetup = False):
        """ For each enabled repository set up the basics of the repository. """
        self._getConfig() # touch the config class first

        if doSetup:
            repo_st = time.time()        
            self._repos.doSetup(thisrepo)
            vdebug_tm(repo_st, 'repo time')
        return self._repos

    def _delRepos(self):
        del self._repos
        self._repos = RepoStorage(self)
    
    def doSackSetup(self, archlist=None, thisrepo=None):
        warnings.warn(_('doSackSetup() will go away in a future version of Yum.\n'),
                Errors.YumFutureDeprecationWarning, stacklevel=2)

        return self._getSacks(archlist=archlist, thisrepo=thisrepo)
        
    def _getSacks(self, archlist=None, thisrepo=None):
        """populates the package sacks for information from our repositories,
           takes optional archlist for archs to include"""

        if self._pkgSack and thisrepo is None:
            return self._pkgSack
        
        if thisrepo is None:
            repos = 'enabled'
        else:
            repos = self.repos.findRepos(thisrepo)
        
        vdebug(_('Setting up Package Sacks'))
        sack_st = time.time()
        if not archlist:
            archlist = rpmUtils.arch.getArchList()
        
        archdict = {}
        for arch in archlist:
            archdict[arch] = 1
        
        self.repos.getPackageSack().setCompatArchs(archdict)
        self.repos.populateSack(which=repos)
        self._pkgSack = self.repos.getPackageSack()
        
        self.excludePackages()
        self._pkgSack.excludeArchs(archlist)
        
        #FIXME - this could be faster, too.
        if repos == 'enabled':
            repos = self.repos.listEnabled()
        for repo in repos:
            self.excludePackages(repo)
            self.includePackages(repo)
        self.plugins.run('exclude')
        self._pkgSack.buildIndexes()

        # now go through and kill pkgs based on pkg.repo.cost()
        self.costExcludePackages()
        vdebug_tm(sack_st, 'pkgsack time')
        return self._pkgSack
    
    
    def _delSacks(self):
        """reset the package sacks back to zero - making sure to nuke the ones
           in the repo objects, too - where it matters"""
           
        # nuke the top layer
        
        self._pkgSack = None
           
        for repo in self.repos.repos.values():
            if hasattr(repo, '_resetSack'):
                repo._resetSack()
            else:
                warnings.warn(_('repo object for repo %s lacks a _resetSack method\n') +
                        _('therefore this repo cannot be reset.\n'),
                        Errors.YumFutureDeprecationWarning, stacklevel=2)
            
           
    def doUpdateSetup(self):
        warnings.warn(_('doUpdateSetup() will go away in a future version of Yum.\n'),
                Errors.YumFutureDeprecationWarning, stacklevel=2)

        return self._getUpdates()
        
    def _getUpdates(self):
        """setups up the update object in the base class and fills out the
           updates, obsoletes and others lists"""
        
        if self._up:
            return self._up
        
        vdebug(_('Building updates object'))

        up_st = time.time()

        self._up = rpmUtils.updates.Updates(self.rpmdb.simplePkgList(), self.pkgSack.simplePkgList())
        if self.conf.debuglevel >= logginglevels.DEBUG_UPDATES_LEVEL:
            self._up.debug = 1
        
        if self.conf.obsoletes:
            obs_init = time.time()    
            self._up.rawobsoletes = self.pkgSack.returnObsoletes(newest=True)
            vdebug_tm(obs_init, 'up:Obs Init time')
            
        self._up.exactarch = self.conf.exactarch
        self._up.exactarchlist = self.conf.exactarchlist
        up_pr_st = time.time()
        self._up.doUpdates()
        vdebug_tm(up_pr_st, 'up:simple updates time')

        if self.conf.obsoletes:
            obs_st = time.time()
            self._up.doObsoletes()
            vdebug_tm(obs_st, 'up:obs time')

        cond_up_st = time.time()                    
        self._up.condenseUpdates()
        vdebug_tm(cond_up_st, 'up:condense time')
        vdebug_tm(up_st, 'updates time')
        return self._up
    
    def doGroupSetup(self):
        warnings.warn(_('doGroupSetup() will go away in a future version of Yum.\n'),
                Errors.YumFutureDeprecationWarning, stacklevel=2)

        self.comps = None
        return self._getGroups()

    def _setGroups(self, val):
        if val is None:
            # if we unset the comps object, we need to undo which repos have
            # been added to the group file as well
            if self._repos:
                for repo in self._repos.listGroupsEnabled():
                    repo.groups_added = False
        self._comps = val
    
    def _getGroups(self):
        """create the groups object that will store the comps metadata
           finds the repos with groups, gets their comps data and merge it
           into the group object"""
        
        if self._comps:
            return self._comps

        group_st = time.time()            
        vdebug(_('Getting group metadata'))
        reposWithGroups = []
        self.repos.doSetup()
        for repo in self.repos.listGroupsEnabled():
            if repo.groups_added: # already added the groups from this repo
                reposWithGroups.append(repo)
                continue
                
            if not repo.ready():
                raise Errors.RepoError, "Repository '%s' not yet setup" % repo
            try:
                groupremote = repo.getGroupLocation()
            except Errors.RepoMDError, e:
                pass
            else:
                reposWithGroups.append(repo)
        
        # now we know which repos actually have groups files.
        overwrite = self.conf.overwrite_groups
        self._comps = comps.Comps(overwrite_groups = overwrite)

        for repo in reposWithGroups:
            if repo.groups_added: # already added the groups from this repo
                continue
                
            vdebug1(_('Adding group file from repository: %s'), repo)
            groupfile = repo.getGroups()
            try:
                self._comps.add(groupfile)
            except (Errors.GroupsError,Errors.CompsException), e:
                msg = _('Failed to add groups file for repository: %s - %s') % (repo, str(e))
                critical(msg)
            else:
                repo.groups_added = True

        if self._comps.compscount == 0:
            raise Errors.GroupsError, _('No Groups Available in any repository')

        self._comps.compile(self.rpmdb.simplePkgList())
        vdebug_tm(group_st, 'group time')
        return self._comps
    
    # properties so they auto-create themselves with defaults
    repos = property(fget=lambda self: self._getRepos(),
                     fset=lambda self, value: setattr(self, "_repos", value),
                     fdel=lambda self: self._delRepos())
    pkgSack = property(fget=lambda self: self._getSacks(),
                       fset=lambda self, value: setattr(self, "_pkgSack", value),
                       fdel=lambda self: self._delSacks())
    conf = property(fget=lambda self: self._getConfig(),
                    fset=lambda self, value: setattr(self, "_conf", value),
                    fdel=lambda self: setattr(self, "_conf", None))
    rpmdb = property(fget=lambda self: self._getRpmDB(),
                     fset=lambda self, value: setattr(self, "_rpmdb", value),
                     fdel=lambda self: setattr(self, "_rpmdb", None))
    tsInfo = property(fget=lambda self: self._getTsInfo(), 
                      fset=lambda self,value: self._setTsInfo(value), 
                      fdel=lambda self: self._delTsInfo())
    ts = property(fget=lambda self: self._getActionTs(), fdel=lambda self: self._deleteTs())
    up = property(fget=lambda self: self._getUpdates(),
                  fset=lambda self, value: setattr(self, "_up", value),
                  fdel=lambda self: setattr(self, "_up", None))
    comps = property(fget=lambda self: self._getGroups(),
                     fset=lambda self, value: self._setGroups(value),
                     fdel=lambda self: setattr(self, "_comps", None))
    
    
    def doSackFilelistPopulate(self):
        """convenience function to populate the repos with the filelist metadata
           it also is simply to only emit a log if anything actually gets populated"""
        
        necessary = False
        
        # I can't think of a nice way of doing this, we have to have the sack here
        # first or the below does nothing so...
        if self.pkgSack:
            for repo in self.repos.listEnabled():
                if repo in repo.sack.added:
                    if 'filelists' in repo.sack.added[repo]:
                        continue
                    else:
                        necessary = True
                else:
                    necessary = True

        if necessary:
            vinfo2(_('Importing additional filelist information'))
            self.repos.populateSack(mdtype='filelists')
           
    def buildTransaction(self, unfinished_transactions_check=True):
        """go through the packages in the transaction set, find them in the
           packageSack or rpmdb, and pack up the ts accordingly"""
        if (unfinished_transactions_check and
            misc.find_unfinished_transactions(yumlibpath=self.conf.persistdir)):
            msg = _('There are unfinished transactions remaining. You might ' \
                    'consider running yum-complete-transaction first to finish them.' )
            self.logger.critical(msg)
            time.sleep(3)

        self.plugins.run('preresolve')
        ds_st = time.time()

        (rescode, restring) = self.resolveDeps()
        self._limit_installonly_pkgs()
        self.plugins.run('postresolve', rescode=rescode, restring=restring)
        
        if self.tsInfo.changed:
            (rescode, restring) = self.resolveDeps()
        if self.tsInfo.pkgSack is not None: # rm Transactions don't have pkgSack
            self.tsInfo.pkgSack.dropCachedData()
        self.rpmdb.dropCachedData()

        #  We _must_ get rid of all the used tses before we go on, so that C-c
        # works for downloads / mirror failover etc.
        self.rpmdb.ts = None

        # if depsolve failed and skipbroken is enabled
        # The remove the broken packages from the transactions and
        # Try another depsolve
        if self.conf.skip_broken and rescode==1:
            self.skipped_packages = []    # reset the public list of skipped packages.
            sb_st = time.time()
            rescode, restring = self._skipPackagesWithProblems(rescode, restring)
            self._printTransaction()        
            self.verbose_logger.debug('Skip-Broken time: %0.3f' % (time.time() - sb_st))

        vdebug_tm(ds_st, 'Depsolve time')
        return rescode, restring

    def _skipPackagesWithProblems(self, rescode, restring):
        ''' Remove the packages with depsolve errors and depsolve again '''

        def _remove(po, depTree, toRemove):
            if not po:
                return
            self._getPackagesToRemove(po, depTree, toRemove)
            # Only remove non installed packages from pkgSack
            _remove_from_sack(po)

        def _remove_from_sack(po):
            # get all compatible arch packages from pkgSack
            # we need to remove them to so a i386 paqckages is not 
            # dragged in when a x86_64 is skipped.
            pkgs = self._getPackagesToRemoveAllArch(po)
            for pkg in pkgs:
                if not po.repoid == 'installed' and pkg not in removed_from_sack:             
                    self.verbose_logger.debug('SKIPBROKEN: removing %s from pkgSack & updates' % str(po))
                    self.pkgSack.delPackage(pkg)
                    self.up.delPackage(pkg.pkgtup)
                    removed_from_sack.add(pkg)

        # Keep removing packages & Depsolve until all errors is gone
        # or the transaction is empty
        count = 0
        skipped_po = set()
        removed_from_sack = set()
        orig_restring = restring    # Keep the old error messages 
        hard_restart = False
        while (len(self.po_with_problems) > 0 and rescode == 1):
            count += 1
<<<<<<< HEAD
            vdebug(_("Skip-broken round %i"), count)
=======
            self.verbose_logger.debug(_("Skip-broken round %i"), count)
            self._printTransaction()        
>>>>>>> eac42df0
            depTree = self._buildDepTree()
            startTs = set(self.tsInfo)
            toRemove = set()
            for po,wpo,err in self.po_with_problems:
                # check if the problem is caused by a package in the transaction
                if not self.tsInfo.exists(po.pkgtup):
                    _remove(wpo, depTree, toRemove)
                else:
                    _remove(po,  depTree, toRemove)
            for po in toRemove:
                skipped = self._skipFromTransaction(po)
                for skip in skipped:
                    skipped_po.add(skip)
                    # make sure we get the compat arch packages skip from pkgSack and up too.
                    if skip not in removed_from_sack and skip.repoid == 'installed':
                        _remove_from_sack(skip)
            # Nothing was removed, so we still got a problem
             # the first time we get here we reset the resolved members of
             # tsInfo and takes a new run all members in the current transaction
            if not toRemove: 
                if hard_restart:
                    break # Bail out
                else:
                    self.verbose_logger.debug('SKIPBROKEN: resetting already resovled packages (no packages to skip)' )
                    self.tsInfo.resetResolved(hard=True)
            rescode, restring = self.resolveDeps()
            endTs = set(self.tsInfo)
             # Check if tsInfo has changes since we started to skip packages
             # if there is no changes then we got a loop.
             # the first time we get here we reset the resolved members of
             # tsInfo and takes a new run all members in the current transaction
            if startTs-endTs == set():
                if hard_restart:
                    break # Bail out
                else:
                    self.verbose_logger.debug('SKIPBROKEN: resetting already resovled packages (transaction not changed)' )
                    self.tsInfo.resetResolved(hard=True)
            # if we are all clear, then we have to check that the whole current transaction 
            # can complete the depsolve without error, because the packages skipped
            # can have broken something that passed the tests earliere.
            # FIXME: We need do this in a better way.
            if rescode != 1:
                self.verbose_logger.debug('SKIPBROKEN: sanity check the current transaction' )
                self.tsInfo.resetResolved(hard=True)
                self._checkMissingObsoleted() # This is totally insane, but needed :(
                rescode, restring = self.resolveDeps()
        if rescode != 1:
            vdebug(_("Skip-broken took %i rounds "), count)
            vinfo(_('\nPackages skipped because of dependency problems:'))
            skipped_list = [p for p in skipped_po]
            skipped_list.sort()
            for po in skipped_list:
<<<<<<< HEAD
                vinfo(_("    %s from %s"), str(po),po.repo.id)
=======
                msg = _("    %s from %s") % (str(po),po.repo.id)
                self.verbose_logger.info(msg)
            self.skipped_packages = skipped_list    # make the skipped packages public
>>>>>>> eac42df0
        else:
            # If we cant solve the problems the show the original error messages.
            vinfo("Skip-broken could not solve problems")
            return 1, orig_restring
        return rescode, restring

    def _checkMissingObsoleted(self):
        """ 
        If multiple packages is obsoleting the same package
        then the TS_OBSOLETED can get removed from the transaction
        so we must make sure that they, exist and else create them
        """
        for txmbr in self.tsInfo:
            for pkg in txmbr.obsoletes:
                if not self.tsInfo.exists(pkg.pkgtup):
                    obs = self.tsInfo.addObsoleted(pkg,txmbr.po)
                    self.verbose_logger.debug('SKIPBROKEN: Added missing obsoleted %s (%s)' % (pkg,txmbr.po) )
            for pkg in txmbr.obsoleted_by:
                # check if the obsoleting txmbr is in the transaction
                # else remove the obsoleted txmbr
                # it clean out some really wierd cases
                if not self.tsInfo.exists(pkg.pkgtup):
                    self.verbose_logger.debug('SKIPBROKEN: Remove extra obsoleted %s (%s)' % (txmbr.po,pkg) )
                    self.tsInfo.remove(txmbr.po.pkgtup)

    def _getPackagesToRemoveAllArch(self,po):
        ''' get all compatible arch packages in pkgSack'''
        pkgs = []
        if rpmUtils.arch.isMultiLibArch():
            archs = rpmUtils.arch.getArchList() 
            n,a,e,v,r = po.pkgtup
            # skip for all compat archs
            for a in archs:
                pkgtup = (n,a,e,v,r)
                matched = self.pkgSack.searchNevra(n,e,v,r,a) 
                pkgs.extend(matched)
        else:
            pkgs.append(po)
        return pkgs   
        
                
                
        

    def _skipFromTransaction(self,po):
        skipped =  []
        if rpmUtils.arch.isMultiLibArch():
            archs = rpmUtils.arch.getArchList() 
            n,a,e,v,r = po.pkgtup
            # skip for all compat archs
            for a in archs:
                pkgtup = (n,a,e,v,r)
                if self.tsInfo.exists(pkgtup):
                    for txmbr in self.tsInfo.getMembers(pkgtup):
                        pkg = txmbr.po
                        skip = self._removePoFromTransaction(pkg)
                        skipped.extend(skip)
        else:
            msgs = self._removePoFromTransaction(po)
            skipped.extend(msgs)
        return skipped

    def _removePoFromTransaction(self,po):
        skip =  []
        if self.tsInfo.exists(po.pkgtup):
            self.verbose_logger.debug('SKIPBROKEN: removing %s from transaction' % str(po))
            self.tsInfo.remove(po.pkgtup)
            if not po.repoid == 'installed':
                skip.append(po)
        return skip 
              
    def _buildDepTree(self):
        ''' create a dictionary with po and deps '''
        depTree = { }
        for txmbr in self.tsInfo:
            for dep in txmbr.depends_on:
                depTree.setdefault(dep, []).append(txmbr.po)
        # self._printDepTree(depTree)
        return depTree

    def _printDepTree(self, tree):
        for pkg, l in tree.iteritems():
            print pkg
            for p in l:
                print "\t", p

    def _printTransaction(self):
        #transaction set states
        state = { TS_UPDATE     : "update",
                  TS_INSTALL    : "install",
                  TS_TRUEINSTALL: "trueinstall",
                  TS_ERASE      : "erase",
                  TS_OBSOLETED  : "obsoleted",
                  TS_OBSOLETING : "obsoleting",
                  TS_AVAILABLE  : "available",
                  TS_UPDATED    : "updated"}

        self.verbose_logger.log(logginglevels.DEBUG_2,"TSINFO: Current Transaction : %i member(s) " % len(self.tsInfo))
        for txmbr in self.tsInfo:
            msg = "  %-11s : %s " % (state[txmbr.output_state],txmbr.po)
            self.verbose_logger.log(logginglevels.DEBUG_2, msg)
            for po,rel in txmbr.relatedto:
                msg = "                   %s : %s" % (rel,po)
                self.verbose_logger.log(logginglevels.DEBUG_2, msg)
                
                                    
    def _getPackagesToRemove(self,po,deptree,toRemove):
        '''
        get the (related) pos to remove.
        '''
        toRemove.add(po)
        for txmbr in self.tsInfo.getMembers(po.pkgtup):
            for pkg in (txmbr.updates + txmbr.obsoletes):
                toRemove.add(pkg)
                self._getDepsToRemove(pkg, deptree, toRemove)
        self._getDepsToRemove(po, deptree, toRemove)

    def _getDepsToRemove(self,po, deptree, toRemove):
        for dep in deptree.get(po, []): # Loop trough all deps of po
            for txmbr in self.tsInfo.getMembers(dep.pkgtup):
                for pkg in (txmbr.updates + txmbr.obsoletes):
                    toRemove.add(pkg)
            toRemove.add(dep)
            self._getDepsToRemove(dep, deptree, toRemove)

    def runTransaction(self, cb):
        """takes an rpm callback object, performs the transaction"""

        self.plugins.run('pretrans')

        errors = self.ts.run(cb.callback, '')
        # ts.run() exit codes are, hmm, "creative": None means all ok, empty 
        # list means some errors happened in the transaction and non-empty 
        # list that there were errors preventing the ts from starting...
        
        # make resultobject - just a plain yumgenericholder object
        resultobject = misc.GenericHolder
        resultobject.return_code = 0
        if errors is None:
            pass
        elif len(errors) == 0:
            errstring = _('Warning: scriptlet or other non-fatal errors occurred during transaction.')
<<<<<<< HEAD
            vdebug(errstring)
=======
            self.verbose_logger.debug(errstring)
            resultobject.return_code = 1
>>>>>>> eac42df0
        else:
            raise Errors.YumBaseError, errors
                          
        if not self.conf.keepcache:
            self.cleanUsedHeadersPackages()
        
        for i in ('ts_all_fn', 'ts_done_fn'):
            if hasattr(cb, i):
                fn = getattr(cb, i)
                if os.path.exists(fn):
                    try:
                        os.unlink(fn)
                    except (IOError, OSError), e:
                        critical(_('Failed to remove transaction file %s'), fn)

        self.plugins.run('posttrans')
        return resultobject

    def costExcludePackages(self):
        """exclude packages if they have an identical package in another repo
        and their repo.cost value is the greater one"""
        
        # check to see if the cost per repo is anything other than equal
        # if all the repo.costs are equal then don't bother running things
        costs = {}
        for r in self.repos.listEnabled():
            costs[r.cost] = 1

        if len(costs) <= 1: # if all of our costs are the same then return
            return
            
        def _sort_by_cost(a, b):
            if a.repo.cost < b.repo.cost:
                return -1
            if a.repo.cost == b.repo.cost:
                return 0
            if a.repo.cost > b.repo.cost:
                return 1
                
        pkgdict = {}
        for po in self.pkgSack:
            if not pkgdict.has_key(po.pkgtup):
                pkgdict[po.pkgtup] = []
            pkgdict[po.pkgtup].append(po)
        
        for pkgs in pkgdict.values():
            if len(pkgs) == 1:
                continue
                
            pkgs.sort(_sort_by_cost)
            lowcost = pkgs[0].repo.cost
            #print '%s : %s : %s' % (pkgs[0], pkgs[0].repo, pkgs[0].repo.cost)
            for pkg in pkgs[1:]:
                if pkg.repo.cost > lowcost:
                    vdebug3(_('excluding for cost: %s from %s'),
                            pkg, pkg.repo.id)
                    pkg.repo.sack.delPackage(pkg)
            

    def excludePackages(self, repo=None):
        """removes packages from packageSacks based on global exclude lists,
           command line excludes and per-repository excludes, takes optional 
           repo object to use."""

        if "all" in self.conf.disable_excludes:
            return
        
        # if not repo: then assume global excludes, only
        # if repo: then do only that repos' packages and excludes
        
        if not repo: # global only
            if "main" in self.conf.disable_excludes:
                return
            excludelist = self.conf.exclude
            repoid = None
        else:
            if repo.id in self.conf.disable_excludes:
                return
            excludelist = repo.getExcludePkgList()
            repoid = repo.id

        if len(excludelist) == 0:
            return

        if not repo:
            vinfo2(_('Excluding Packages in global exclude list'))
        else:
            vinfo2(_('Excluding Packages from %s'), repo.name)

        pkgs = self._pkgSack.returnPackages(repoid, patterns=excludelist,
                                            ignore_case=False)

<<<<<<< HEAD
        for po in exactmatch + matched:
            vdebug('Excluding %s', po)
=======
        for po in pkgs:
            self.verbose_logger.debug('Excluding %s', po)
>>>>>>> eac42df0
            po.repo.sack.delPackage(po)
            
        
        vinfo2('Finished')

    def includePackages(self, repo):
        """removes packages from packageSacks based on list of packages, to include.
           takes repoid as a mandatory argument."""
        
        includelist = repo.getIncludePkgList()
        
        if len(includelist) == 0:
            return
        
        pkglist = self.pkgSack.returnPackages(repo.id)
        exactmatch, matched, unmatched = \
           parsePackages(pkglist, includelist, casematch=1)
        
        vinfo2(_('Reducing %s to included packages only'), repo.name)
        rmlist = []
        keeplist = set(exactmatch + matched)
        
        for po in pkglist:
<<<<<<< HEAD
            if po in exactmatch + matched:
                vdebug(_('Keeping included package %s'), po)
=======
            if po in keeplist:
                self.verbose_logger.debug(_('Keeping included package %s'), po)
>>>>>>> eac42df0
                continue
            else:
                rmlist.append(po)
        
        for po in rmlist:
            vdebug(_('Removing unmatched package %s'), po)
            po.repo.sack.delPackage(po)
            
        vinfo2(_('Finished'))
        
    def doLock(self, lockfile = YUM_PID_FILE):
        """perform the yum locking, raise yum-based exceptions, not OSErrors"""
        
        # if we're not root then we don't lock - just return nicely
        if self.conf.uid != 0:
            return
            
        root = self.conf.installroot
        lockfile = root + '/' + lockfile # lock in the chroot
        lockfile = os.path.normpath(lockfile) # get rid of silly preceding extra /
        
        mypid=str(os.getpid())    
        while not self._lock(lockfile, mypid, 0644):
            fd = open(lockfile, 'r')
            try: oldpid = int(fd.readline())
            except ValueError:
                # bogus data in the pid file. Throw away.
                self._unlock(lockfile)
            else:
                if oldpid == os.getpid(): # if we own the lock, we're fine
                    break
                try: os.kill(oldpid, 0)
                except OSError, e:
                    if e[0] == errno.ESRCH:
                        # The pid doesn't exist
                        self._unlock(lockfile)
                    else:
                        # Whoa. What the heck happened?
                        msg = _('Unable to check if PID %s is active') % oldpid
                        raise Errors.LockError(1, msg)
                else:
                    # Another copy seems to be running.
                    msg = _('Existing lock %s: another copy is running as pid %s.') % (lockfile, oldpid)
                    raise Errors.LockError(0, msg)
        # We've got the lock, store it so we can auto-unlock on __del__...
        self._lockfile = lockfile
    
    def doUnlock(self, lockfile=None):
        """do the unlock for yum"""
        
        # if we're not root then we don't lock - just return nicely
        if self.conf.uid != 0:
            return
        
        if lockfile is not None:
            root = self.conf.installroot
            lockfile = root + '/' + lockfile # lock in the chroot
        elif self._lockfile is None:
            return # Don't delete other people's lock files on __del__
        else:
            lockfile = self._lockfile # Get the value we locked with
        
        self._unlock(lockfile)
        self._lockfile = None
        
    def _lock(self, filename, contents='', mode=0777):
        lockdir = os.path.dirname(filename)
        try:
            if not os.path.exists(lockdir):
                os.makedirs(lockdir, mode=0755)
            fd = os.open(filename, os.O_EXCL|os.O_CREAT|os.O_WRONLY, mode)    
        except OSError, msg:
            if not msg.errno == errno.EEXIST: raise msg
            return 0
        else:
            os.write(fd, contents)
            os.close(fd)
            return 1
    
    def _unlock(self, filename):
        try:
            os.unlink(filename)
        except OSError, msg:
            pass


    def verifyPkg(self, fo, po, raiseError):
        """verifies the package is what we expect it to be
           raiseError  = defaults to 0 - if 1 then will raise
           a URLGrabError if the file does not check out.
           otherwise it returns false for a failure, true for success"""
        failed = False

        if type(fo) is types.InstanceType:
            fo = fo.filename
            
        if not po.verifyLocalPkg():
            failed = True
        else:
            ylp = YumLocalPackage(self.rpmdb.readOnlyTS(), fo)
            if ylp.pkgtup != po.pkgtup:
                failed = True


        if failed:            
            # if the file is wrong AND it is >= what we expected then it
            # can't be redeemed. If we can, kill it and start over fresh
            cursize = os.stat(fo)[6]
            totsize = long(po.size)
            if cursize >= totsize and not po.repo.cache:
                os.unlink(fo)
                                                                                             
            if raiseError:
                raise URLGrabError(-1, _('Package does not match intended download'))
            else:
                return False

        
        return True
        
        
    def verifyChecksum(self, fo, checksumType, csum):
        """Verify the checksum of the file versus the 
           provided checksum"""

        try:
            filesum = misc.checksum(checksumType, fo)
        except Errors.MiscError, e:
            raise URLGrabError(-3, _('Could not perform checksum'))
            
        if filesum != csum:
            raise URLGrabError(-1, _('Package does not match checksum'))
        
        return 0

    def downloadPkgs(self, pkglist, callback=None, callback_total=None):
        def mediasort(apo, bpo):
            # FIXME: we should probably also use the mediaid; else we
            # could conceivably ping-pong between different disc1's
            a = apo.getDiscNum()
            b = bpo.getDiscNum()
            if a is None and b is None:
                # Download smallest pkgs first
                return apo.size - bpo.size
            if a is None:
                return -1
            if b is None:
                return 1
            if a < b:
                return -1
            elif a > b:
                return 1
            return 0
        
        """download list of package objects handed to you, output based on
           callback, raise yum.Errors.YumBaseError on problems"""

        errors = {}
        def adderror(po, msg):
            errors.setdefault(po, []).append(msg)

        self.plugins.run('predownload', pkglist=pkglist)
        repo_cached = False
        remote_pkgs = []
        remote_size = 0
        for po in pkglist:
            if hasattr(po, 'pkgtype') and po.pkgtype == 'local':
                continue
                    
            local = po.localPkg()
            if os.path.exists(local):
                if not self.verifyPkg(local, po, False):
                    if po.repo.cache:
                        repo_cached = True
                        adderror(po, _('package fails checksum but caching is '
                            'enabled for %s') % po.repo.id)
                else:
                    vdebug(_("using local copy of %s"), po)
                    continue
                        
            remote_pkgs.append(po)
            remote_size += po.size
            
            # caching is enabled and the package 
            # just failed to check out there's no 
            # way to save this, report the error and return
            if (self.conf.cache or repo_cached) and errors:
                return errors
                

        remote_pkgs.sort(mediasort)
        #  This is kind of a hack and does nothing in non-Fedora versions,
        # we'll fix it one way or anther soon.
        if (hasattr(urlgrabber.progress, 'text_meter_total_size') and
            len(remote_pkgs) > 1):
            urlgrabber.progress.text_meter_total_size(remote_size)
        beg_download = time.time()
        i = 0
        local_size = 0
        for po in remote_pkgs:
            #  Recheck if the file is there, works around a couple of weird
            # edge cases.
            local = po.localPkg()
            if os.path.exists(local):
                if self.verifyPkg(local, po, False):
                    self.verbose_logger.debug(_("using local copy of %s") %(po,))
                    i -= 1
                    remote_size -= po.size
                    if hasattr(urlgrabber.progress, 'text_meter_total_size'):
                        urlgrabber.progress.text_meter_total_size(remote_size,
                                                                  local_size)
                    continue
                if os.path.getsize(local) >= po.size:
                    os.unlink(local)

            i += 1
            checkfunc = (self.verifyPkg, (po, 1), {})
            dirstat = os.statvfs(po.repo.pkgdir)
            if (dirstat.f_bavail * dirstat.f_bsize) <= long(po.size):
                adderror(po, _('Insufficient space in download directory %s\n'
                        "    * free   %s\n"
                        "    * needed %s") %
                         (po.repo.pkgdir,
                          format_number(dirstat.f_bavail * dirstat.f_bsize),
                          format_number(po.size)))
                continue
            
            try:
                if i == 1 and not local_size and remote_size == po.size:
                    text = os.path.basename(po.relativepath)
                else:
                    text = '(%s/%s): %s' % (i, len(remote_pkgs),
                                            os.path.basename(po.relativepath))
                mylocal = po.repo.getPackage(po,
                                   checkfunc=checkfunc,
                                   text=text,
                                   cache=po.repo.http_caching != 'none',
                                   )
                local_size += po.size
                if hasattr(urlgrabber.progress, 'text_meter_total_size'):
                    urlgrabber.progress.text_meter_total_size(remote_size,
                                                              local_size)
            except Errors.RepoError, e:
                adderror(po, str(e))
            else:
                po.localpath = mylocal
                if errors.has_key(po):
                    del errors[po]

        if callback_total is not None:
            callback_total(remote_pkgs, remote_size, beg_download)

        self.plugins.run('postdownload', pkglist=pkglist, errors=errors)

        return errors

    def verifyHeader(self, fo, po, raiseError):
        """check the header out via it's naevr, internally"""
        if type(fo) is types.InstanceType:
            fo = fo.filename
            
        try:
            hlist = rpm.readHeaderListFromFile(fo)
            hdr = hlist[0]
        except (rpm.error, IndexError):
            if raiseError:
                raise URLGrabError(-1, _('Header is not complete.'))
            else:
                return 0
                
        yip = YumInstalledPackage(hdr) # we're using YumInstalledPackage b/c
                                       # it takes headers <shrug>
        if yip.pkgtup != po.pkgtup:
            if raiseError:
                raise URLGrabError(-1, 'Header does not match intended download')
            else:
                return 0
        
        return 1
        
    def downloadHeader(self, po):
        """download a header from a package object.
           output based on callback, raise yum.Errors.YumBaseError on problems"""

        if hasattr(po, 'pkgtype') and po.pkgtype == 'local':
            return
                
        errors = {}
        local =  po.localHdr()
        repo = self.repos.getRepo(po.repoid)
        if os.path.exists(local):
            try:
                result = self.verifyHeader(local, po, raiseError=1)
            except URLGrabError, e:
                # might add a check for length of file - if it is < 
                # required doing a reget
                try:
                    os.unlink(local)
                except OSError, e:
                    pass
            else:
                po.hdrpath = local
                return
        else:
            if self.conf.cache:
                raise Errors.RepoError, \
                _('Header not in local cache and caching-only mode enabled. Cannot download %s') % po.hdrpath
        
        if self.dsCallback: self.dsCallback.downloadHeader(po.name)
        
        try:
            if not os.path.exists(repo.hdrdir):
                os.makedirs(repo.hdrdir)
            checkfunc = (self.verifyHeader, (po, 1), {})
            hdrpath = repo.getHeader(po, checkfunc=checkfunc,
                    cache=repo.http_caching != 'none',
                    )
        except Errors.RepoError, e:
            saved_repo_error = e
            try:
                os.unlink(local)
            except OSError, e:
                raise Errors.RepoError, saved_repo_error
            else:
                raise
        else:
            po.hdrpath = hdrpath
            return

    def sigCheckPkg(self, po):
        '''
        Take a package object and attempt to verify GPG signature if required

        Returns (result, error_string) where result is:
            - 0 - GPG signature verifies ok or verification is not required.
            - 1 - GPG verification failed but installation of the right GPG key
                  might help.
            - 2 - Fatal GPG verifcation error, give up.
        '''
        if hasattr(po, 'pkgtype') and po.pkgtype == 'local':
            check = self.conf.gpgcheck
            hasgpgkey = 0
        else:
            repo = self.repos.getRepo(po.repoid)
            check = repo.gpgcheck
            hasgpgkey = not not repo.gpgkey 
        
        if check:
            ts = self.rpmdb.readOnlyTS()
            sigresult = rpmUtils.miscutils.checkSig(ts, po.localPkg())
            localfn = os.path.basename(po.localPkg())
            
            if sigresult == 0:
                result = 0
                msg = ''

            elif sigresult == 1:
                if hasgpgkey:
                    result = 1
                else:
                    result = 2
                msg = _('Public key for %s is not installed') % localfn

            elif sigresult == 2:
                result = 2
                msg = _('Problem opening package %s') % localfn

            elif sigresult == 3:
                if hasgpgkey:
                    result = 1
                else:
                    result = 2
                result = 1
                msg = _('Public key for %s is not trusted') % localfn

            elif sigresult == 4:
                result = 2 
                msg = _('Package %s is not signed') % localfn
            
        else:
            result =0
            msg = ''

        return result, msg

    def cleanUsedHeadersPackages(self):
        filelist = []
        for txmbr in self.tsInfo:
            if txmbr.po.state not in TS_INSTALL_STATES:
                continue
            if txmbr.po.repoid == "installed":
                continue
            if not self.repos.repos.has_key(txmbr.po.repoid):
                continue
            
            # make sure it's not a local file
            repo = self.repos.repos[txmbr.po.repoid]
            local = False
            for u in repo.baseurl:
                if u.startswith("file:"):
                    local = True
                    break
                
            if local:
                filelist.extend([txmbr.po.localHdr()])
            else:
                filelist.extend([txmbr.po.localPkg(), txmbr.po.localHdr()])

        # now remove them
        for fn in filelist:
            if not os.path.exists(fn):
                continue
            try:
                os.unlink(fn)
            except OSError, e:
                warning(_('Cannot remove %s'), fn)
                continue
            else:
                vdebug4(_('%s removed'), fn)
        
    def cleanHeaders(self):
        exts = ['hdr']
        return self._cleanFiles(exts, 'hdrdir', 'header')

    def cleanPackages(self):
        exts = ['rpm']
        return self._cleanFiles(exts, 'pkgdir', 'package')

    def cleanSqlite(self):
        exts = ['sqlite', 'sqlite.bz2']
        return self._cleanFiles(exts, 'cachedir', 'sqlite')

    def cleanMetadata(self):
        exts = ['xml.gz', 'xml', 'cachecookie', 'mirrorlist.txt', 'asc']
        # Metalink is also here, but is a *.xml file
        return self._cleanFiles(exts, 'cachedir', 'metadata') 

    def cleanExpireCache(self):
        exts = ['cachecookie', 'mirrorlist.txt']
        return self._cleanFiles(exts, 'cachedir', 'metadata')

    def _cleanFiles(self, exts, pathattr, filetype):
        filelist = []
        removed = 0
        for ext in exts:
            for repo in self.repos.listEnabled():
                repo.dirSetup()
                path = getattr(repo, pathattr)
                if os.path.exists(path) and os.path.isdir(path):
                    filelist = misc.getFileList(path, ext, filelist)

        for item in filelist:
            try:
                os.unlink(item)
            except OSError, e:
                critical(_('Cannot remove %s file %s'), filetype, item)
                continue
            else:
                vdebug4(_('%s file %s removed'), filetype, item)
                removed+=1
        msg = _('%d %s files removed') % (removed, filetype)
        return 0, [msg]

    def doPackageLists(self, pkgnarrow='all', patterns=None, showdups=None,
                       ignore_case=False):
        """generates lists of packages, un-reduced, based on pkgnarrow option"""

        if showdups is None:
            showdups = self.conf.showdupesfromrepos
        ygh = misc.GenericHolder()
        
        installed = []
        available = []
        reinstall_available = []
        old_available = []
        updates = []
        obsoletes = []
        obsoletesTuples = []
        recent = []
        extras = []

        ic = ignore_case
        # list all packages - those installed and available, don't 'think about it'
        if pkgnarrow == 'all': 
            dinst = {}
            ndinst = {} # Newest versions by name.arch
            for po in self.rpmdb.returnPackages(patterns=patterns,
                                                ignore_case=ic):
                dinst[po.pkgtup] = po;
                if showdups:
                    continue
                key = (po.name, po.arch)
                if key not in ndinst or po.verGT(ndinst[key]):
                    ndinst[key] = po
            installed = dinst.values()
                        
            if showdups:
                avail = self.pkgSack.returnPackages(patterns=patterns,
                                                    ignore_case=ic)
            else:
                try:
                  avail = self.pkgSack.returnNewestByNameArch(patterns=patterns,
                                                              ignore_case=ic)
                except Errors.PackageSackError:
                  avail = []
            
            for pkg in avail:
                if showdups:
                    if pkg.pkgtup in dinst:
                        reinstall_available.append(pkg)
                    else:
                        available.append(pkg)
                else:
                    key = (pkg.name, pkg.arch)
                    if pkg.pkgtup in dinst:
                        reinstall_available.append(pkg)
                    elif key not in ndinst or pkg.verGT(ndinst[key]):
                        available.append(pkg)
                    else:
                        old_available.append(pkg)

        # produce the updates list of tuples
        elif pkgnarrow == 'updates':
            for (n,a,e,v,r) in self.up.getUpdatesList():
                matches = self.pkgSack.searchNevra(name=n, arch=a, epoch=e, 
                                                   ver=v, rel=r)
                if len(matches) > 1:
                    updates.append(matches[0])
                    vdebug1(_('More than one identical match in sack for %s'), 
                            matches[0])
                elif len(matches) == 1:
                    updates.append(matches[0])
                else:
                    vdebug1(_('Nothing matches %s.%s %s:%s-%s from update'),
                            n,a,e,v,r)

        # installed only
        elif pkgnarrow == 'installed':
            installed = self.rpmdb.returnPackages(patterns=patterns,
                                                  ignore_case=ic)
        
        # available in a repository
        elif pkgnarrow == 'available':

            if showdups:
                avail = self.pkgSack.returnPackages(patterns=patterns,
                                                    ignore_case=ic)
            else:
                try:
                  avail = self.pkgSack.returnNewestByNameArch(patterns=patterns,
                                                              ignore_case=ic)
                except Errors.PackageSackError:
                  avail = []
            
            for pkg in avail:
                if showdups:
                    if self.rpmdb.contains(po=pkg):
                        reinstall_available.append(pkg)
                    else:
                        available.append(pkg)
                else:
                    ipkgs = self.rpmdb.searchNevra(pkg.name, arch=pkg.arch)
                    if ipkgs:
                        latest = sorted(ipkgs, reverse=True)[0]
                    if not ipkgs or pkg.verGT(latest):
                        available.append(pkg)
                    elif pkg.verEQ(latest):
                        reinstall_available.append(pkg)
                    else:
                        old_available.append(pkg)

        # not in a repo but installed
        elif pkgnarrow == 'extras':
            # we must compare the installed set versus the repo set
            # anything installed but not in a repo is an extra
            avail = self.pkgSack.simplePkgList(patterns=patterns,
                                               ignore_case=ic)
            avail = set(avail)
            for po in self.rpmdb.returnPackages(patterns=patterns,
                                                ignore_case=ic):
                if po.pkgtup not in avail:
                    extras.append(po)

        # obsoleting packages (and what they obsolete)
        elif pkgnarrow == 'obsoletes':
            self.conf.obsoletes = 1

            for (pkgtup, instTup) in self.up.getObsoletesTuples():
                (n,a,e,v,r) = pkgtup
                pkgs = self.pkgSack.searchNevra(name=n, arch=a, ver=v, rel=r, epoch=e)
                instpo = self.rpmdb.searchPkgTuple(instTup)[0] # the first one
                for po in pkgs:
                    obsoletes.append(po)
                    obsoletesTuples.append((po, instpo))
        
        # packages recently added to the repositories
        elif pkgnarrow == 'recent':
            now = time.time()
            recentlimit = now-(self.conf.recent*86400)
            ftimehash = {}
            if showdups:
                avail = self.pkgSack.returnPackages(patterns=patterns,
                                                    ignore_case=ic)
            else:
                try:
                  avail = self.pkgSack.returnNewestByNameArch(patterns=patterns,
                                                              ignore_case=ic)
                except Errors.PackageSackError:
                  avail = []
            
            for po in avail:
                ftime = int(po.filetime)
                if ftime > recentlimit:
                    if not ftimehash.has_key(ftime):
                        ftimehash[ftime] = [po]
                    else:
                        ftimehash[ftime].append(po)

            for sometime in ftimehash:
                for po in ftimehash[sometime]:
                    recent.append(po)
        
        
        ygh.installed = installed
        ygh.available = available
        ygh.reinstall_available = reinstall_available
        ygh.old_available = old_available
        ygh.updates = updates
        ygh.obsoletes = obsoletes
        ygh.obsoletesTuples = obsoletesTuples
        ygh.recent = recent
        ygh.extras = extras

        return ygh


        
    def findDeps(self, pkgs):
        """
        Return the dependencies for a given package object list, as well
        possible solutions for those dependencies.
           
        Returns the deps as a dict of dicts::
            packageobject = [reqs] = [list of satisfying pkgs]
        """
        
        results = {}

        for pkg in pkgs:
            results[pkg] = {} 
            reqs = pkg.requires
            reqs.sort()
            pkgresults = results[pkg] # shorthand so we don't have to do the
                                      # double bracket thing
            
            for req in reqs:
                (r,f,v) = req
                if r.startswith('rpmlib('):
                    continue
                
                satisfiers = []

                for po in self.whatProvides(r, f, v):
                    satisfiers.append(po)

                pkgresults[req] = satisfiers
        
        return results
    
    # pre 3.2.10 API used to always showdups, so that's the default atm.
    def searchGenerator(self, fields, criteria, showdups=True, keys=False):
        """Generator method to lighten memory load for some searches.
           This is the preferred search function to use. Setting keys to True
           will use the search keys that matched in the sorting, and return
           the search keys in the results. """
        sql_fields = []
        for f in fields:
            if RPM_TO_SQLITE.has_key(f):
                sql_fields.append(RPM_TO_SQLITE[f])
            else:
                sql_fields.append(f)

        matched_values = {}

        # yield the results in order of most terms matched first
        sorted_lists = {}
        tmpres = []
        real_crit = []
        for s in criteria:
            real_crit.append(s)
        real_crit_lower = [] # Take the s.lower()'s out of the loop
        rcl2c = {}
        for s in criteria:
            real_crit_lower.append(s.lower())
            rcl2c[s.lower()] = s

        for sack in self.pkgSack.sacks.values():
            tmpres.extend(sack.searchPrimaryFieldsMultipleStrings(sql_fields, real_crit))

        def results2sorted_lists(tmpres, sorted_lists):
            for (po, count) in tmpres:
                # check the pkg for sanity
                # pop it into the sorted lists
                tmpkeys   = set()
                tmpvalues = []
                if count not in sorted_lists: sorted_lists[count] = []
                for s in real_crit_lower:
                    for field in fields:
                        value = to_unicode(getattr(po, field))
                        if value and value.lower().find(s) != -1:
                            tmpvalues.append(value)
                            tmpkeys.add(rcl2c[s])

                if len(tmpvalues) > 0:
                    sorted_lists[count].append((po, tmpkeys, tmpvalues))
        results2sorted_lists(tmpres, sorted_lists)

        tmpres = self.rpmdb.searchPrimaryFieldsMultipleStrings(fields,
                                                               real_crit_lower,
                                                               lowered=True)
        # close our rpmdb connection so we can ctrl-c, kthxbai
        self.closeRpmDB()

        results2sorted_lists(tmpres, sorted_lists)
        del tmpres

        # By default just sort using package sorting
        sort_func = operator.itemgetter(0)
        if keys:
            # Take into account the keys found, as well
            sort_func = lambda x: "%s%s" % ("\0".join(sorted(x[1])), str(x[0]))
        yielded = {}
        for val in reversed(sorted(sorted_lists)):
            for (po, ks, vs) in sorted(sorted_lists[val], key=sort_func):
                if not showdups and (po.name, po.arch) in yielded:
                    continue

                if keys:
                    yield (po, ks, vs)
                else:
                    yield (po, vs)

                if not showdups:
                    yielded[(po.name, po.arch)] = 1


    def searchPackages(self, fields, criteria, callback=None):
        """Search specified fields for matches to criteria
           optional callback specified to print out results
           as you go. Callback is a simple function of:
           callback(po, matched values list). It will 
           just return a dict of dict[po]=matched values list"""
        warnings.warn(_('searchPackages() will go away in a future version of Yum.\
                      Use searchGenerator() instead. \n'),
                Errors.YumFutureDeprecationWarning, stacklevel=2)           
        matches = {}
        match_gen = self.searchGenerator(fields, criteria)
        
        for (po, matched_strings) in match_gen:
            if callback:
                callback(po, matched_strings)
            if not matches.has_key(po):
                matches[po] = []
            
            matches[po].extend(matched_strings)
        
        return matches
    
    def searchPackageProvides(self, args, callback=None,
                              callback_has_matchfor=False):
        
        matches = {}
        for arg in args:
            if not misc.re_glob(arg):
                isglob = False
                if arg[0] != '/':
                    canBeFile = False
                else:
                    canBeFile = True
            else:
                isglob = True
                canBeFile = True
                
            if not isglob:
                usedDepString = True
                where = self.returnPackagesByDep(arg)
            else:
                usedDepString = False
                where = self.pkgSack.searchAll(arg, False)
            vdebug1(_('Searching %d packages'), len(where))
            
            for po in where:
                vdebug2(_('searching package %s'), po)
                tmpvalues = []
                
                if usedDepString:
                    tmpvalues.append(arg)

                if not isglob and canBeFile:
                    # then it is not a globbed file we have matched it precisely
                    tmpvalues.append(arg)
                    
                if isglob:
                    vdebug2(_('searching in file entries'))
                    for thisfile in po.dirlist + po.filelist + po.ghostlist:
                        if fnmatch.fnmatch(thisfile, arg):
                            tmpvalues.append(thisfile)
                

                vdebug2(_('searching in provides entries'))
                for (p_name, p_flag, (p_e, p_v, p_r)) in po.provides:
                    prov = misc.prco_tuple_to_string((p_name, p_flag, (p_e, p_v, p_r)))
                    if not usedDepString:
                        if fnmatch.fnmatch(p_name, arg) or fnmatch.fnmatch(prov, arg):
                            tmpvalues.append(prov)

                if len(tmpvalues) > 0:
                    if callback: # No matchfor, on globs
                        if not isglob and callback_has_matchfor:
                            callback(po, tmpvalues, args)
                        else:
                            callback(po, tmpvalues)
                    matches[po] = tmpvalues
        
        # installed rpms, too
        taglist = ['filelist', 'dirnames', 'provides_names']
        for arg in args:
            if not misc.re_glob(arg):
                isglob = False
                if arg[0] != '/':
                    canBeFile = False
                else:
                    canBeFile = True
            else:
                isglob = True
                canBeFile = True
            
            if not isglob:
                where = self.returnInstalledPackagesByDep(arg)
                usedDepString = True
                for po in where:
                    tmpvalues = []
                    msg = _('Provides-match: %s') % arg
                    tmpvalues.append(msg)

                    if len(tmpvalues) > 0:
                        if callback:
                            if callback_has_matchfor:
                                callback(po, tmpvalues, args)
                            else:
                                callback(po, tmpvalues)
                        matches[po] = tmpvalues

            else:
                usedDepString = False
                where = self.rpmdb
                
                for po in where:
                    searchlist = []
                    tmpvalues = []
                    for tag in taglist:
                        tagdata = getattr(po, tag)
                        if tagdata is None:
                            continue
                        if type(tagdata) is types.ListType:
                            searchlist.extend(tagdata)
                        else:
                            searchlist.append(tagdata)
                    
                    for item in searchlist:
                        if fnmatch.fnmatch(item, arg):
                            tmpvalues.append(item)
                
                    if len(tmpvalues) > 0:
                        if callback: # No matchfor, on globs
                            callback(po, tmpvalues)
                        matches[po] = tmpvalues
            
            
        return matches

    def doGroupLists(self, uservisible=0, patterns=None, ignore_case=True):
        """returns two lists of groups, installed groups and available groups
           optional 'uservisible' bool to tell it whether or not to return
           only groups marked as uservisible"""
        
        
        installed = []
        available = []

        if self.comps.compscount == 0:
            raise Errors.GroupsError, _('No group data available for configured repositories')
        
        if patterns is None:
            grps = self.comps.groups
        else:
            grps = self.comps.return_groups(",".join(patterns),
                                            case_sensitive=not ignore_case)
        for grp in grps:
            if grp.installed:
                if uservisible:
                    if grp.user_visible:
                        installed.append(grp)
                else:
                    installed.append(grp)
            else:
                if uservisible:
                    if grp.user_visible:
                        available.append(grp)
                else:
                    available.append(grp)
            
        return sorted(installed), sorted(available)
    
    
    def groupRemove(self, grpid):
        """mark all the packages in this group to be removed"""
        
        txmbrs_used = []
        
        thesegroups = self.comps.return_groups(grpid)
        if not thesegroups:
            raise Errors.GroupsError, _("No Group named %s exists") % grpid

        for thisgroup in thesegroups:
            thisgroup.toremove = True
            pkgs = thisgroup.packages
            for pkg in thisgroup.packages:
                txmbrs = self.remove(name=pkg, silence_warnings=True)
                txmbrs_used.extend(txmbrs)
                for txmbr in txmbrs:
                    txmbr.groups.append(thisgroup.groupid)
            
        return txmbrs_used

    def groupUnremove(self, grpid):
        """unmark any packages in the group from being removed"""
        

        thesegroups = self.comps.return_groups(grpid)
        if not thesegroups:
            raise Errors.GroupsError, _("No Group named %s exists") % grpid

        for thisgroup in thesegroups:
            thisgroup.toremove = False
            pkgs = thisgroup.packages
            for pkg in thisgroup.packages:
                for txmbr in self.tsInfo:
                    if txmbr.po.name == pkg and txmbr.po.state in TS_INSTALL_STATES:
                        try:
                            txmbr.groups.remove(grpid)
                        except ValueError:
                            vdebug1(_("package %s was not marked in group %s"),
                                    txmbr.po, grpid)
                            continue
                        
                        # if there aren't any other groups mentioned then remove the pkg
                        if len(txmbr.groups) == 0:
                            self.tsInfo.remove(txmbr.po.pkgtup)
        
        
    def selectGroup(self, grpid, group_package_types=[], enable_group_conditionals=None):
        """mark all the packages in the group to be installed
           returns a list of transaction members it added to the transaction 
           set
           Optionally take:
           group_package_types=List - overrides self.conf.group_package_types
           enable_group_conditionals=Bool - overrides self.conf.enable_group_conditionals
        """

        if not self.comps.has_group(grpid):
            raise Errors.GroupsError, _("No Group named %s exists") % grpid
        
        txmbrs_used = []
        thesegroups = self.comps.return_groups(grpid)
     
        if not thesegroups:
            raise Errors.GroupsError, _("No Group named %s exists") % grpid

        package_types = self.conf.group_package_types
        if group_package_types:
            package_types = group_package_types

        for thisgroup in thesegroups:
            if thisgroup.selected:
                continue
            
            thisgroup.selected = True
            
            pkgs = []
            if 'mandatory' in package_types:
                pkgs.extend(thisgroup.mandatory_packages)
            if 'default' in package_types:
                pkgs.extend(thisgroup.default_packages)
            if 'optional' in package_types:
                pkgs.extend(thisgroup.optional_packages)

            for pkg in pkgs:
                vdebug2(_('Adding package %s from group %s'),
                        pkg, thisgroup.groupid)
                try:
                    txmbrs = self.install(name = pkg)
                except Errors.InstallError, e:
                    vdebug(_('No package named %s available to be installed'),
                           pkg)
                else:
                    txmbrs_used.extend(txmbrs)
                    for txmbr in txmbrs:
                        txmbr.groups.append(thisgroup.groupid)
            
            group_conditionals = self.conf.enable_group_conditionals
            if enable_group_conditionals is not None: # has to be this way so we can set it to False
                group_conditionals = enable_group_conditionals

            if group_conditionals:
                for condreq, cond in thisgroup.conditional_packages.iteritems():
                    if self.isPackageInstalled(cond):
                        try:
                            txmbrs = self.install(name = condreq)
                        except Errors.InstallError:
                            # we don't care if the package doesn't exist
                            continue
                        txmbrs_used.extend(txmbrs)
                        for txmbr in txmbrs:
                            txmbr.groups.append(thisgroup.groupid)
                        continue
                    # Otherwise we hook into tsInfo.add
                    pkgs = self.pkgSack.searchNevra(name=condreq)
                    if pkgs:
                        if rpmUtils.arch.isMultiLibArch():
                            if self.conf.multilib_policy == 'best':
                                use = []
                                best = rpmUtils.arch.legitMultiArchesInSameLib()
                                best.append('noarch')
                                for pkg in pkgs:
                                    if pkg.arch in best:
                                        use.append(pkg)
                                pkgs = use
                               
                        pkgs = packagesNewestByNameArch(pkgs)

                        if not self.tsInfo.conditionals.has_key(cond):
                            self.tsInfo.conditionals[cond] = []
                        self.tsInfo.conditionals[cond].extend(pkgs)
        return txmbrs_used

    def deselectGroup(self, grpid):
        """de-mark all the packages in the group for install"""
        
        if not self.comps.has_group(grpid):
            raise Errors.GroupsError, _("No Group named %s exists") % grpid
            
        thesegroups = self.comps.return_groups(grpid)
        if not thesegroups:
            raise Errors.GroupsError, _("No Group named %s exists") % grpid
        
        for thisgroup in thesegroups:
            thisgroup.selected = False
            
            for pkgname in thisgroup.packages:
            
                for txmbr in self.tsInfo:
                    if txmbr.po.name == pkgname and txmbr.po.state in TS_INSTALL_STATES:
                        try: 
                            txmbr.groups.remove(grpid)
                        except ValueError:
                            vdebug1(_("package %s was not marked in group %s"),
                                    txmbr.po, grpid)
                            continue
                        
                        # if there aren't any other groups mentioned then remove the pkg
                        if len(txmbr.groups) == 0:
                            self.tsInfo.remove(txmbr.po.pkgtup)

                    
        
    def getPackageObject(self, pkgtup):
        """retrieves a packageObject from a pkgtuple - if we need
           to pick and choose which one is best we better call out
           to some method from here to pick the best pkgobj if there are
           more than one response - right now it's more rudimentary."""
           
        
        # look it up in the self.localPackages first:
        for po in self.localPackages:
            if po.pkgtup == pkgtup:
                return po
                
        pkgs = self.pkgSack.searchPkgTuple(pkgtup)

        if len(pkgs) == 0:
            raise Errors.DepError, _('Package tuple %s could not be found in packagesack') % str(pkgtup)
            return None
            
        if len(pkgs) > 1: # boy it'd be nice to do something smarter here FIXME
            result = pkgs[0]
        else:
            result = pkgs[0] # which should be the only
        
            # this is where we could do something to figure out which repository
            # is the best one to pull from
        
        return result

    def getInstalledPackageObject(self, pkgtup):
        """returns a YumInstallPackage object for the pkgtup specified"""
        warnings.warn(_('getInstalledPackageObject() will go away, use self.rpmdb.searchPkgTuple().\n'),
                Errors.YumFutureDeprecationWarning, stacklevel=2)
        
        po = self.rpmdb.searchPkgTuple(pkgtup)[0] # take the first one
        return po
        
    def gpgKeyCheck(self):
        """checks for the presence of gpg keys in the rpmdb
           returns 0 if no keys returns 1 if keys"""

        gpgkeyschecked = self.conf.cachedir + '/.gpgkeyschecked.yum'
        if os.path.exists(gpgkeyschecked):
            return 1
            
        myts = rpmUtils.transaction.initReadOnlyTransaction(root=self.conf.installroot)
        myts.pushVSFlags(~(rpm._RPMVSF_NOSIGNATURES|rpm._RPMVSF_NODIGESTS))
        idx = myts.dbMatch('name', 'gpg-pubkey')
        keys = idx.count()
        del idx
        del myts
        
        if keys == 0:
            return 0
        else:
            mydir = os.path.dirname(gpgkeyschecked)
            if not os.path.exists(mydir):
                os.makedirs(mydir)
                
            fo = open(gpgkeyschecked, 'w')
            fo.close()
            del fo
            return 1

    def returnPackagesByDep(self, depstring):
        """Pass in a generic [build]require string and this function will 
           pass back the packages it finds providing that dep."""
        
        results = []
        # parse the string out
        #  either it is 'dep (some operator) e:v-r'
        #  or /file/dep
        #  or packagename
        depname = depstring
        depflags = None
        depver = None
        
        if depstring[0] != '/':
            # not a file dep - look at it for being versioned
            if re.search('[>=<]', depstring):  # versioned
                try:
                    depname, flagsymbol, depver = depstring.split()
                except ValueError, e:
                    raise Errors.YumBaseError, _('Invalid versioned dependency string, try quoting it.')
                if not SYMBOLFLAGS.has_key(flagsymbol):
                    raise Errors.YumBaseError, _('Invalid version flag')
                depflags = SYMBOLFLAGS[flagsymbol]
                
        sack = self.whatProvides(depname, depflags, depver)
        results = sack.returnPackages()
        return results
        

    def returnPackageByDep(self, depstring):
        """Pass in a generic [build]require string and this function will 
           pass back the best(or first) package it finds providing that dep."""
        
        try:
            pkglist = self.returnPackagesByDep(depstring)
        except Errors.YumBaseError:
            raise Errors.YumBaseError, _('No Package found for %s') % depstring
        
        result = self._bestPackageFromList(pkglist)
        if result is None:
            raise Errors.YumBaseError, _('No Package found for %s') % depstring
        
        return result

    def returnInstalledPackagesByDep(self, depstring):
        """Pass in a generic [build]require string and this function will 
           pass back the installed packages it finds providing that dep."""
        
        # parse the string out
        #  either it is 'dep (some operator) e:v-r'
        #  or /file/dep
        #  or packagename
        depname = depstring
        depflags = None
        depver = None
        
        if depstring[0] != '/':
            # not a file dep - look at it for being versioned
            if re.search('[>=<]', depstring):  # versioned
                try:
                    depname, flagsymbol, depver = depstring.split()
                except ValueError:
                    raise Errors.YumBaseError, _('Invalid versioned dependency string, try quoting it.')
                if not SYMBOLFLAGS.has_key(flagsymbol):
                    raise Errors.YumBaseError, _('Invalid version flag')
                depflags = SYMBOLFLAGS[flagsymbol]
        
        return self.rpmdb.getProvides(depname, depflags, depver).keys()

    def _bestPackageFromList(self, pkglist):
        """take list of package objects and return the best package object.
           If the list is empty, return None. 
           
           Note: this is not aware of multilib so make sure you're only
           passing it packages of a single arch group."""
        
        
        if len(pkglist) == 0:
            return None
            
        if len(pkglist) == 1:
            return pkglist[0]

        bestlist  = packagesNewestByNameArch(pkglist)
        #  Here we need the list of the latest version of each package
        # the problem we are trying to fix is: ABC-1.2.i386 and ABC-1.3.noarch
        # so in the above we need to "exclude" ABC < 1.3, which is done by
        # making another list from newest by name and then make sure any pkg is
        # in nbestlist.
        nbestlist = packagesNewestByName(bestlist)

        best = nbestlist[0]
        nbestlist = set(nbestlist)
        for pkg in bestlist:
            if pkg == best:
                continue
            if pkg not in nbestlist:
                continue

            # This is basically _compare_providers() ... but without a reqpo
            if len(pkg.name) < len(best.name): # shortest name silliness
                best = pkg
                continue
            elif len(pkg.name) > len(best.name):
                continue

            # compare arch
            arch = rpmUtils.arch.getBestArchFromList([pkg.arch, best.arch])
            if arch == pkg.arch:
                best = pkg
                continue

        return best

    def bestPackagesFromList(self, pkglist, arch=None, single_name=False):
        """Takes a list of packages, returns the best packages.
           This function is multilib aware so that it will not compare
           multilib to singlelib packages""" 
    
        returnlist = []
        compatArchList = rpmUtils.arch.getArchList(arch)
        multiLib = []
        singleLib = []
        noarch = []
        for po in pkglist:
            if po.arch not in compatArchList:
                continue
            elif po.arch in ("noarch"):
                noarch.append(po)
            elif rpmUtils.arch.isMultiLibArch(arch=po.arch):
                multiLib.append(po)
            else:
                singleLib.append(po)
                
        # we now have three lists.  find the best package(s) of each
        multi = self._bestPackageFromList(multiLib)
        single = self._bestPackageFromList(singleLib)
        no = self._bestPackageFromList(noarch)

        if single_name and multi and single and multi.name != single.name:
            # Sinlge _must_ match multi, if we want a single package name
            single = None

        # now, to figure out which arches we actually want
        # if there aren't noarch packages, it's easy. multi + single
        if no is None:
            if multi: returnlist.append(multi)
            if single: returnlist.append(single)
        # if there's a noarch and it's newer than the multilib, we want
        # just the noarch.  otherwise, we want multi + single
        elif multi:
            best = self._bestPackageFromList([multi,no])
            if best.arch == "noarch":
                returnlist.append(no)
            else:
                if multi: returnlist.append(multi)
                if single: returnlist.append(single)
        # similar for the non-multilib case
        elif single:
            best = self._bestPackageFromList([single,no])
            if best.arch == "noarch":
                returnlist.append(no)
            else:
                returnlist.append(single)
        # if there's not a multi or single lib, then we want the noarch
        else:
            returnlist.append(no)

        return returnlist

    def _pkg2obspkg(self, po):
        """ Given a package return the package it's obsoleted by and so
            we should install instead. Or None if there isn't one. """
        thispkgobsdict = self.up.checkForObsolete([po.pkgtup])
        if thispkgobsdict.has_key(po.pkgtup):
            obsoleting = thispkgobsdict[po.pkgtup][0]
            obsoleting_pkg = self.getPackageObject(obsoleting)
            return obsoleting_pkg
        return None

    def _test_loop(self, node, next_func):
        """ Generic comp. sci. test for looping, walk the list with two pointers
            moving one twice as fast as the other. If they are ever == you have
            a loop. If loop we return None, if no loop the last element. """
        slow = node
        done = False
        while True:
            next = next_func(node)
            if next is None and not done: return None
            if next is None: return node
            node = next_func(next)
            if node is None: return next
            done = True

            slow = next_func(slow)
            if next == slow:
                return None

    def _at_groupinstall(self, pattern):
        " Do groupinstall via. leading @ on the cmd line, for install/update."
        assert pattern[0] == '@'
        group_string = pattern[1:]
        tx_return = []
        for group in self.comps.return_groups(group_string):
            try:
                txmbrs = self.selectGroup(group.groupid)
                tx_return.extend(txmbrs)
            except yum.Errors.GroupsError:
                self.logger.critical(_('Warning: Group %s does not exist.'), group_string)
                continue
        return tx_return
        
    def _at_groupremove(self, pattern):
        " Do groupremove via. leading @ on the cmd line, for remove."
        assert pattern[0] == '@'
        group_string = pattern[1:]
        tx_return = []
        try:
            txmbrs = self.groupRemove(group_string)
        except yum.Errors.GroupsError:
            self.logger.critical(_('No group named %s exists'), group_string)
        else:
            tx_return.extend(txmbrs)
        return tx_return

    def _find_obsoletees(self, po):
        """ Return the pkgs. that are obsoleted by the po we pass in. """
        for (obstup, inst_tup) in self.up.getObsoletesTuples(name=po.name, 
                                                             arch=po.arch):
            if po.pkgtup == obstup:
                installed_pkg =  self.rpmdb.searchPkgTuple(inst_tup)[0]
                yield installed_pkg


    def install(self, po=None, **kwargs):
        """try to mark for install the item specified. Uses provided package 
           object, if available. If not it uses the kwargs and gets the best
           packages from the keyword options provided 
           returns the list of txmbr of the items it installs
           
           """
        
        pkgs = []
        was_pattern = False
        if po:
            if isinstance(po, YumAvailablePackage) or isinstance(po, YumLocalPackage):
                pkgs.append(po)
            else:
                raise Errors.InstallError, _('Package Object was not a package object instance')
            
        else:
            if not kwargs:
                raise Errors.InstallError, _('Nothing specified to install')

            if kwargs.has_key('pattern'):
                if kwargs['pattern'][0] == '@':
                    return self._at_groupinstall(kwargs['pattern'])

                was_pattern = True
                pats = [kwargs['pattern']]
                exactmatch, matched, unmatched = \
                    parsePackages(self.pkgSack.returnPackages(patterns=pats),
                                  pats, casematch=1)
                pkgs.extend(exactmatch)
                pkgs.extend(matched)
                # if we have anything left unmatched, let's take a look for it
                # being a dep like glibc.so.2 or /foo/bar/baz
                
                if len(unmatched) > 0:
                    arg = unmatched[0] #only one in there
                    vdebug(_('Checking for virtual provide or file-provide for %s'), 
                           arg)

                    try:
                        mypkgs = self.returnPackagesByDep(arg)
                    except yum.Errors.YumBaseError, e:
                        critical(_('No Match for argument: %s'), arg)
                    else:
                        if mypkgs:
                            #  Dep. installs don't do wildcards, so we
                            # just want a single named package.
                            mypkgs = self.bestPackagesFromList(mypkgs,
                                                               single_name=True)
                            pkgs.extend(mypkgs)
                        
            else:
                nevra_dict = self._nevra_kwarg_parse(kwargs)

                pkgs = self.pkgSack.searchNevra(name=nevra_dict['name'],
                     epoch=nevra_dict['epoch'], arch=nevra_dict['arch'],
                     ver=nevra_dict['version'], rel=nevra_dict['release'])
                
            if pkgs:
                # if was_pattern or nevra-dict['arch'] is none, take the list
                # of arches based on our multilib_compat config and 
                # toss out any pkgs of any arch NOT in that arch list

                
                # only do these things if we're multilib
                if rpmUtils.arch.isMultiLibArch():
                    if was_pattern or not nevra_dict['arch']: # and only if they
                                                              # they didn't specify an arch
                       if self.conf.multilib_policy == 'best':
                           pkgs_by_name = {}
                           use = []
                           not_added = []
                           best = rpmUtils.arch.legitMultiArchesInSameLib()
                           best.append('noarch')
                           for pkg in pkgs:
                               if pkg.arch in best:
                                   pkgs_by_name[pkg.name] = 1    
                                   use.append(pkg)  
                               else:
                                   not_added.append(pkg)
                           for pkg in not_added:
                               if not pkg.name in pkgs_by_name:
                                   use.append(pkg)
                           
                           pkgs = use
                           
                pkgs = packagesNewestByNameArch(pkgs)

                pkgbyname = {}
                for pkg in pkgs:
                    if not pkgbyname.has_key(pkg.name):
                        pkgbyname[pkg.name] = [ pkg ]
                    else:
                        pkgbyname[pkg.name].append(pkg)

                lst = []
                for pkgs in pkgbyname.values():
                    lst.extend(self.bestPackagesFromList(pkgs))
                pkgs = lst

        if not pkgs:
            # Do we still want to return errors here?
            # We don't in the cases below, so I didn't here...
            if 'pattern' in kwargs:
                pkgs = self.rpmdb.returnPackages(patterns=[kwargs['pattern']])
            if 'name' in kwargs:
                pkgs = self.rpmdb.searchNevra(name=kwargs['name'])
            for pkg in pkgs:
                self.verbose_logger.warning(_('Package %s installed and not available'), pkg)
            if pkgs:
                return []
            raise Errors.InstallError, _('No package(s) available to install')
        
        # FIXME - lots more checking here
        #  - install instead of erase
        #  - better error handling/reporting


        result = transactioninfo.AdditionResult()
        for po in pkgs:
            if self.tsInfo.exists(pkgtup=po.pkgtup):
                found = False
                for txmbr in self.tsInfo.getMembersWithState(po.pkgtup, TS_INSTALL_STATES):
                    found = True
                    vdebug1(_('Package: %s  - already in transaction set'), po)
                    result.addMember(txmbr) # XXX ERASE members???
                if found:
                    continue
            
            # make sure this shouldn't be passed to update:
            if self.up.updating_dict.has_key(po.pkgtup):
                res = self.update(po=po)
                result.add(res)
                continue
            
            # make sure it's not already installed
            if self.rpmdb.contains(po=po):
                if not self.tsInfo.getMembersWithState(po.pkgtup, TS_REMOVE_STATES):
                    vwarning(_('Package %s already installed and latest version'), po)
                    continue

            # make sure we don't have a name.arch of this already installed
            # if so pass it to update b/c it should be able to figure it out
            if self.rpmdb.contains(name=po.name, arch=po.arch) and not self.allowedMultipleInstalls(po):
                if not self.tsInfo.getMembersWithState(po.pkgtup, TS_REMOVE_STATES):
                    vwarning(_('Package matching %s already installed. Checking for update.'), po)            
                    res = self.update(po=po)
                    result.add(res)
                    continue

<<<<<<< HEAD
            # make sure we're not installing a package which is obsoleted by something
            # else in the repo
            thispkgobsdict = self.up.checkForObsolete([po.pkgtup])
            if thispkgobsdict.has_key(po.pkgtup):
                obsoleting = thispkgobsdict[po.pkgtup][0]
                obsoleting_pkg = self.getPackageObject(obsoleting)
                vwarning(_('Package %s is obsoleted by %s, trying to install %s instead'),
=======
            #  Make sure we're not installing a package which is obsoleted by
            # something else in the repo. Unless there is a obsoletion loop,
            # at which point ignore everything.
            obsoleting_pkg = self._test_loop(po, self._pkg2obspkg)
            if obsoleting_pkg is not None:
                self.verbose_logger.warning(_('Package %s is obsoleted by %s, trying to install %s instead'),
>>>>>>> eac42df0
                    po.name, obsoleting_pkg.name, obsoleting_pkg)               
                self.install(po=obsoleting_pkg) # XXX result???
                continue
                
<<<<<<< HEAD
            res = self.tsInfo.addInstall(po)
            result.add(res)
=======
            # at this point we are going to mark the pkg to be installed, make sure
            # it doesn't obsolete anything. If it does, mark that in the tsInfo, too
            if po.pkgtup in self.up.getObsoletesList(name=po.name, arch=po.arch):
                for obsoletee in self._find_obsoletees(po):
                    txmbr = self.tsInfo.addObsoleting(po, obsoletee)
                    self.tsInfo.addObsoleted(obsoletee, po)
                    tx_return.append(txmbr)
            else:
                txmbr = self.tsInfo.addInstall(po)
                tx_return.append(txmbr)
>>>>>>> eac42df0
        
        return result

    def _check_new_update_provides(self, opkg, npkg):
        """ Check for any difference in the provides of the old and new update
            that is needed by the transaction. If so we "update" those pkgs
            too, to the latest version. """
        oprovs = set(opkg.returnPrco('provides'))
        nprovs = set(npkg.returnPrco('provides'))
        for prov in oprovs.difference(nprovs):
            reqs = self.tsInfo.getRequires(*prov)
            for pkg in reqs:
                for req in reqs[pkg]:
                    if not npkg.inPrcoRange('provides', req):
                        naTup = (pkg.name, pkg.arch)
                        for pkg in self.pkgSack.returnNewestByNameArch(naTup):
                            self.update(po=pkg)
                        break

    def _newer_update_in_trans(self, pkgtup, available_pkg):
        """ We return True if there is a newer package already in the
            transaction. If there is an older one, we remove it (and update any
            deps. that aren't satisfied by the newer pkg) and return False so
            we'll update to this newer pkg. """
        found = False
        for txmbr in self.tsInfo.getMembersWithState(pkgtup, [TS_UPDATED]):
            count = 0
            for po in txmbr.updated_by:
                if available_pkg.verLE(po):
                    count += 1
                else:
                    for ntxmbr in self.tsInfo.getMembers(po.pkgtup):
                        self.tsInfo.remove(ntxmbr.po.pkgtup)
                        self._check_new_update_provides(ntxmbr.po,
                                                        available_pkg)
            if count:
                found = True
            else:
                self.tsInfo.remove(txmbr.po.pkgtup)
        return found

    def update(self, po=None, requiringPo=None, **kwargs):
        """try to mark for update the item(s) specified. 
            po is a package object - if that is there, mark it for update,
            if possible
            else use **kwargs to match the package needing update
            if nothing is specified at all then attempt to update everything
            
            returns the list of txmbr of the items it marked for update"""
        
        # check for args - if no po nor kwargs, do them all
        # if po, do it, ignore all else
        # if no po do kwargs
        # uninstalled pkgs called for update get returned with errors in a list, maybe?

        updates = self.up.getUpdatesTuples()
        if self.conf.obsoletes:
            obsoletes = self.up.getObsoletesTuples(newest=1)
        else:
            obsoletes = []

        result = transactioninfo.AdditionResult()
        if not po and not kwargs: # update everything (the easy case)
            vdebug2(_('Updating Everything'))
            for (obsoleting, installed) in obsoletes:
                obsoleting_pkg = self.getPackageObject(obsoleting)
                installed_pkg =  self.rpmdb.searchPkgTuple(installed)[0]
                res = self.tsInfo.addObsoleting(obsoleting_pkg, installed_pkg)
                self.tsInfo.addObsoleted(installed_pkg, obsoleting_pkg) # XXX result???
                if requiringPo:
                    res.primary.setAsDep(requiringPo)
                result.add(res)
                
            for (new, old) in updates:
                if self.tsInfo.isObsoleted(pkgtup=old):
                    vdebug2(_('Not Updating Package that is already obsoleted: %s.%s %s:%s-%s'), 
                        old)
                else:
                    updating_pkg = self.getPackageObject(new)
                    updated_pkg = self.rpmdb.searchPkgTuple(old)[0]
                    res = self.tsInfo.addUpdate(updating_pkg, updated_pkg)
                    if requiringPo:
                        res.primary.setAsDep(requiringPo)
                    result.add(res)
            
            return result

        # complications
        # the user has given us something - either a package object to be
        # added to the transaction as an update or they've given us a pattern 
        # of some kind
        
        instpkgs = []
        availpkgs = []
        if po: # just a po
            if po.repoid == 'installed':
                instpkgs.append(po)
            else:
                availpkgs.append(po)
                
                
        elif kwargs.has_key('pattern'):
            if kwargs['pattern'][0] == '@':
                return self._at_groupinstall(kwargs['pattern'])

            (e, m, u) = self.rpmdb.matchPackageNames([kwargs['pattern']])
            instpkgs.extend(e)
            instpkgs.extend(m)

            # if we can't find an installed package then look at available pkgs
            if not instpkgs:
                (e, m, u) = self.pkgSack.matchPackageNames([kwargs['pattern']])
                availpkgs.extend(e)
                availpkgs.extend(m)
        
        else: # we have kwargs, sort them out.
            nevra_dict = self._nevra_kwarg_parse(kwargs)

            instpkgs = self.rpmdb.searchNevra(name=nevra_dict['name'], 
                        epoch=nevra_dict['epoch'], arch=nevra_dict['arch'], 
                        ver=nevra_dict['version'], rel=nevra_dict['release'])

            if not instpkgs:
                availpkgs = self.pkgSack.searchNevra(name=nevra_dict['name'],
                            epoch=nevra_dict['epoch'], arch=nevra_dict['arch'],
                            ver=nevra_dict['version'], rel=nevra_dict['release'])
                if len(availpkgs) > 1:
                    availpkgs = self._compare_providers(availpkgs, requiringPo)
                    availpkgs = map(lambda x: x[0], availpkgs)

       
        # for any thing specified
        # get the list of available pkgs matching it (or take the po)
        # get the list of installed pkgs matching it (or take the po)
        # go through each list and look for:
           # things obsoleting it if it is an installed pkg
           # things it updates if it is an available pkg
           # things updating it if it is an installed pkg
           # in that order
           # all along checking to make sure we:
            # don't update something that's already been obsoleted
            # don't update something that's already been updated
            
        # if there are more than one package that matches an update from
        # a pattern/kwarg then:
            # if it is a valid update and we'
        
        # TODO: we should search the updates and obsoletes list and
        # mark the package being updated or obsoleted away appropriately
        # and the package relationship in the tsInfo
        

        # check for obsoletes first
        if self.conf.obsoletes:
            for installed_pkg in instpkgs:
                for obsoleting in self.up.obsoleted_dict.get(installed_pkg.pkgtup, []):
                    obsoleting_pkg = self.getPackageObject(obsoleting)
<<<<<<< HEAD
                    # FIXME check for what might be in there here
                    res = self.tsInfo.addObsoleting(obsoleting_pkg, installed_pkg)
                    self.tsInfo.addObsoleted(installed_pkg, obsoleting_pkg) # XXX result???
                    if requiringPo:
                        res.primary.setAsDep(requiringPo)
                    result.add(res)
=======
                    tx_return.extend(self.install(po=obsoleting_pkg))
>>>>>>> eac42df0
            for available_pkg in availpkgs:
                for obsoleted in self.up.obsoleting_dict.get(available_pkg.pkgtup, []):
                    obsoleted_pkg = self.getInstalledPackageObject(obsoleted)
                    res = self.tsInfo.addObsoleting(available_pkg, obsoleted_pkg)
                    if requiringPo:
                        res.primary.setAsDep(requiringPo)
                    result.add(res)
                    if self.tsInfo.isObsoleted(obsoleted):
                        vdebug2(_('Package is already obsoleted: %s.%s %s:%s-%s'), obsoleted)
                    else:
                        res = self.tsInfo.addObsoleted(obsoleted_pkg, available_pkg)
                        result.add(res)

        for installed_pkg in instpkgs:
            for updating in self.up.updatesdict.get(installed_pkg.pkgtup, []):
                po = self.getPackageObject(updating)
                if self.tsInfo.isObsoleted(installed_pkg.pkgtup):
<<<<<<< HEAD
                    vdebug2(_('Not Updating Package that is already obsoleted: %s.%s %s:%s-%s'), 
                            installed_pkg.pkgtup)
                else:
                    res = self.tsInfo.addUpdate(updating_pkg, installed_pkg)
=======
                    self.verbose_logger.log(logginglevels.DEBUG_2, _('Not Updating Package that is already obsoleted: %s.%s %s:%s-%s'), 
                                            installed_pkg.pkgtup)                                               
                # at this point we are going to mark the pkg to be installed, make sure
                # it doesn't obsolete anything. If it does, mark that in the tsInfo, too
                elif po.pkgtup in self.up.getObsoletesList(name=po.name,
                                                           arch=po.arch):
                    for obsoletee in self._find_obsoletees(po):
                        txmbr = self.tsInfo.addUpdate(po, installed_pkg)
                        if requiringPo:
                            txmbr.setAsDep(requiringPo)
                        self.tsInfo.addObsoleting(po, obsoletee)
                        self.tsInfo.addObsoleted(obsoletee, po)
                        tx_return.append(txmbr)
                else:
                    txmbr = self.tsInfo.addUpdate(po, installed_pkg)
>>>>>>> eac42df0
                    if requiringPo:
                        res.primary.setAsDep(requiringPo)
                    result.add(res)
                        
        for available_pkg in availpkgs:
            for updated in self.up.updating_dict.get(available_pkg.pkgtup, []):
                if self.tsInfo.isObsoleted(updated):
<<<<<<< HEAD
                    vdebug2(_('Not Updating Package that is already obsoleted: %s.%s %s:%s-%s'), 
                            updated)
                elif self.tsInfo.getMembersWithState(updated, [TS_UPDATED]):
                    vdebug2(_('Not Updating Package that is already updated: %s.%s %s:%s-%s'), 
                            updated)
=======
                    self.verbose_logger.log(logginglevels.DEBUG_2, _('Not Updating Package that is already obsoleted: %s.%s %s:%s-%s'), 
                                            updated)
                elif self._newer_update_in_trans(updated, available_pkg):
                    self.verbose_logger.log(logginglevels.DEBUG_2, _('Not Updating Package that is already updated: %s.%s %s:%s-%s'), 
                                            updated)
>>>>>>> eac42df0
                
                else:
                    updated_pkg =  self.rpmdb.searchPkgTuple(updated)[0]
                    res = self.tsInfo.addUpdate(available_pkg, updated_pkg)
                    if requiringPo:
                        res.primary.setAsDep(requiringPo)
                    result.add(res)
                    
            # check to see if the pkg we want to install is not _quite_ the newest
            # one but still technically an update over what is installed.
            #FIXME - potentially do the comparables thing from what used to
            #        be in cli.installPkgs() to see what we should be comparing
            #        it to of what is installed. in the meantime name.arch is
            #        most likely correct
            pot_updated = self.rpmdb.searchNevra(name=available_pkg.name, arch=available_pkg.arch)
            for ipkg in pot_updated:
<<<<<<< HEAD
                if ipkg.EVR < available_pkg.EVR:
                    res = self.tsInfo.addUpdate(available_pkg, ipkg)
                    if requiringPo:
                        res.primary.setAsDep(requiringPo)
                    result.add(res)
=======
                if self.tsInfo.isObsoleted(ipkg.pkgtup):
                    self.verbose_logger.log(logginglevels.DEBUG_2, _('Not Updating Package that is already obsoleted: %s.%s %s:%s-%s'), 
                                            ipkg.pkgtup)
                elif self._newer_update_in_trans(ipkg.pkgtup, available_pkg):
                    self.verbose_logger.log(logginglevels.DEBUG_2, _('Not Updating Package that is already updated: %s.%s %s:%s-%s'), 
                                            ipkg.pkgtup)
                elif ipkg.verLT(available_pkg):
                    txmbr = self.tsInfo.addUpdate(available_pkg, ipkg)
                    if requiringPo:
                        txmbr.setAsDep(requiringPo)
                    tx_return.append(txmbr)
                
                #else:
                    #magically make allowdowngrade work here
                    # yum --allow-downgrade update something-specific here
                    # could work but we will need to be careful with it
                    # maybe a downgrade command is necessary
>>>>>>> eac42df0

        return result
        
    def remove(self, po=None, **kwargs):
        """try to find and mark for remove the specified package(s) -
            if po is specified then that package object (if it is installed) 
            will be marked for removal.
            if no po then look at kwargs, if neither then raise an exception"""

        if not po and not kwargs:
            raise Errors.RemoveError, 'Nothing specified to remove'
        
        result = transactioninfo.AdditionResult()
        pkgs = []
        
        
        if po:
            pkgs = [po]  
        else:
            if kwargs.has_key('pattern'):
                if kwargs['pattern'][0] == '@':
                    return self._at_groupremove(kwargs['pattern'])

                (e,m,u) = self.rpmdb.matchPackageNames([kwargs['pattern']])
                pkgs.extend(e)
                pkgs.extend(m)
                if u:
                    depmatches = []
                    arg = u[0]
                    try:
                        depmatches = self.returnInstalledPackagesByDep(arg)
                    except yum.Errors.YumBaseError, e:
                        critical(_('%s'), e)
                    
                    if not depmatches:
                        critical(_('No Match for argument: %s'), arg)
                    else:
                        pkgs.extend(depmatches)
                
            else:    
                nevra_dict = self._nevra_kwarg_parse(kwargs)

                pkgs = self.rpmdb.searchNevra(name=nevra_dict['name'], 
                            epoch=nevra_dict['epoch'], arch=nevra_dict['arch'], 
                            ver=nevra_dict['version'], rel=nevra_dict['release'])

                if len(pkgs) == 0:
<<<<<<< HEAD
                    # FIXME we should give the caller some nice way to hush this warning
                    # probably just a kwarg of 'silence_warnings' or something
                    # b/c when this is called from groupRemove() it makes a lot of
                    # garbage noise
                    warning(_("No package matched to remove"))
=======
                    if not kwargs.get('silence_warnings', False):
                        self.logger.warning(_("No package matched to remove"))
>>>>>>> eac42df0

        for po in pkgs:
            res = self.tsInfo.addErase(po)
            result.add(res)
        
        return result

    def installLocal(self, pkg, po=None, updateonly=False):
        """
        handles installs/updates of rpms provided on the filesystem in a
        local dir (ie: not from a repo)

        Return the added transaction members.

        @param pkg: a path to an rpm file on disk.
        @param po: A YumLocalPackage
        @param updateonly: Whether or not true installs are valid.
        """

        # read in the package into a YumLocalPackage Object
        # append it to self.localPackages
        # check if it can be installed or updated based on nevra versus rpmdb
        # don't import the repos until we absolutely need them for depsolving

        result = transactioninfo.AdditionResult()
        installpkgs = []
        updatepkgs = []
        donothingpkgs = []

        if not po:
            try:
                po = YumLocalPackage(ts=self.rpmdb.readOnlyTS(), filename=pkg)
            except Errors.MiscError:
                critical(_('Cannot open file: %s. Skipping.'), pkg)
                return result
            vdebug2(_('Examining %s: %s'), po.localpath, po)

        # if by any chance we're a noncompat arch rpm - bail and throw out an error
        # FIXME -our archlist should be stored somewhere so we don't have to
        # do this: but it's not a config file sort of thing
<<<<<<< HEAD
        if po.arch not in rpmUtils.arch.getArchList():
            critical(_('Cannot add package %s to transaction. Not a compatible architecture: %s'), pkg, po.arch)
            return result
=======
        # FIXME: Should add noarch, yum localinstall works ...
        # just rm this method?
        if po.arch not in rpmUtils.arch.getArchList():
            self.logger.critical(_('Cannot add package %s to transaction. Not a compatible architecture: %s'), pkg, po.arch)
            return tx_return
>>>>>>> eac42df0
        
        # everything installed that matches the name
        installedByKey = self.rpmdb.searchNevra(name=po.name)
        # go through each package
        if len(installedByKey) == 0: # nothing installed by that name
            if updateonly:
                warning(_('Package %s not installed, cannot update it. Run yum install to install it instead.'), po.name)
                return result
            else:
                installpkgs.append(po)

        for installed_pkg in installedByKey:
            if po.verGT(installed_pkg): # we're newer - this is an update, pass to them
                if installed_pkg.name in self.conf.exactarchlist:
                    if po.arch == installed_pkg.arch:
                        updatepkgs.append((po, installed_pkg))
                    else:
                        donothingpkgs.append(po)
                else:
                    updatepkgs.append((po, installed_pkg))
            elif po.verEQ(installed_pkg):
                if (po.arch != installed_pkg.arch and
                    (rpmUtils.arch.isMultiLibArch(po.arch) or
                     rpmUtils.arch.isMultiLibArch(installed_pkg.arch))):
                    installpkgs.append(po)
                else:
                    donothingpkgs.append(po)
            else:
                donothingpkgs.append(po)

        # handle excludes for a localinstall
        toexc = []
        if len(self.conf.exclude) > 0:
           exactmatch, matched, unmatched = \
                   parsePackages(installpkgs + map(lambda x: x[0], updatepkgs),
                                 self.conf.exclude, casematch=1)
           toexc = exactmatch + matched

        if po in toexc:
           vdebug(_('Excluding %s'), po)
           return result

        for po in installpkgs:
            vinfo2(_('Marking %s to be installed'), po.localpath)
            self.localPackages.append(po)
            result.add(self.install(po=po))

        for (po, oldpo) in updatepkgs:
            vinfo2(_('Marking %s as an update to %s'), po.localpath, oldpo)
            self.localPackages.append(po)
            result.add(self.tsInfo.addUpdate(po, oldpo))

        for po in donothingpkgs:
            vinfo2(_('%s: does not update installed package.'), po.localpath)

        return result

    def reinstall(self, po=None, **kwargs):
        """Setup the problem filters to allow a reinstall to work, then
           pass everything off to install"""
           
        if rpm.RPMPROB_FILTER_REPLACEPKG not in self.tsInfo.probFilterFlags:
            self.tsInfo.probFilterFlags.append(rpm.RPMPROB_FILTER_REPLACEPKG)
        if rpm.RPMPROB_FILTER_REPLACENEWFILES not in self.tsInfo.probFilterFlags:
            self.tsInfo.probFilterFlags.append(rpm.RPMPROB_FILTER_REPLACENEWFILES)
        if rpm.RPMPROB_FILTER_REPLACEOLDFILES not in self.tsInfo.probFilterFlags:
            self.tsInfo.probFilterFlags.append(rpm.RPMPROB_FILTER_REPLACEOLDFILES)

        result = self.remove(po, **kwargs)
        if not tx_mbrs.transactionChanged():
            raise Errors.ReinstallError, _("Problem in reinstall: no package matched to remove")
        templen = len(tx_mbrs)
        # this is a reinstall, so if we can't reinstall exactly what we uninstalled
        # then we really shouldn't go on
        new_members = []
        for item in tx_mbrs:
            #FIXME future - if things in the rpm transaction handling get
            # a bit finer-grained, then we should allow reinstalls of kernels
            # for now, banned and dropped.
            if self.allowedMultipleInstalls(item.po):
                self.tsInfo.remove(item.pkgtup)
                vinfo2(_("Package %s is allowed multiple installs, skipping"),
                       item.po)
                continue
            
            members = self.install(name=item.name, arch=item.arch,
                           ver=item.version, release=item.release, epoch=item.epoch)
            if len(members) == 0:
                raise Errors.ReinstallError, _("Problem in reinstall: no package matched to install")
            new_members.extend(members)

        tx_mbrs.extend(new_members)            
        return tx_mbrs
        

        
    def _nevra_kwarg_parse(self, kwargs):
            
        returndict = {}
        
        returndict['name'] = kwargs.get('name')
        returndict['epoch'] = kwargs.get('epoch')
        returndict['arch'] = kwargs.get('arch')
        # get them as ver, version and rel, release - if someone
        # specifies one of each then that's kinda silly.
        returndict['version'] = kwargs.get('version')
        if returndict['version'] is None:
            returndict['version'] = kwargs.get('ver')

        returndict['release'] = kwargs.get('release')
        if returndict['release'] is None:
            returndict['release'] = kwargs.get('rel')

        return returndict

    def _retrievePublicKey(self, keyurl, repo=None):
        """
        Retrieve a key file
        @param keyurl: url to the key to retrieve
        Returns a list of dicts with all the keyinfo
        """
        key_installed = False

        self.logger.info(_('Retrieving GPG key from %s') % keyurl)

        # Go get the GPG key from the given URL
        try:
            url = misc.to_utf8(keyurl)
            if repo is None:
                rawkey = urlgrabber.urlread(url, limit=9999)
            else:
                #  If we have a repo. use the proxy etc. configuration for it.
                # In theory we have a global proxy config. too, but meh...
                # external callers should just update.
                ug = URLGrabber(bandwidth = repo.bandwidth,
                                retry = repo.retries,
                                throttle = repo.throttle,
                                progress_obj = repo.callback,
                                proxies=repo.proxy_dict)
                ug.opts.user_agent = default_grabber.opts.user_agent
                rawkey = ug.urlread(url, text=repo.id + "/gpgkey")

        except urlgrabber.grabber.URLGrabError, e:
            raise Errors.YumBaseError(_('GPG key retrieval failed: ') +
                                      to_unicode(str(e)))
        # Parse the key
        keys_info = misc.getgpgkeyinfo(rawkey, multiple=True)
        keys = []
        for keyinfo in keys_info:
            thiskey = {}
            for info in ('keyid', 'timestamp', 'userid', 
                         'fingerprint', 'raw_key'):
                if not keyinfo.has_key(info):
                    raise Errors.YumBaseError, \
                      _('GPG key parsing failed: key does not have value %s') + info
                thiskey[info] = keyinfo[info]
            thiskey['hexkeyid'] = misc.keyIdToRPMVer(keyinfo['keyid']).upper()
            keys.append(thiskey)
        
        return keys

    def getKeyForPackage(self, po, askcb = None, fullaskcb = None):
        """
        Retrieve a key for a package. If needed, prompt for if the key should
        be imported using askcb.
        
        @param po: Package object to retrieve the key of.
        @param askcb: Callback function to use for asking for verification.
                      Takes arguments of the po, the userid for the key, and
                      the keyid.
        @param fullaskcb: Callback function to use for asking for verification
                          of a key. Differs from askcb in that it gets passed
                          a dictionary so that we can expand the values passed.
        """
        repo = self.repos.getRepo(po.repoid)
        keyurls = repo.gpgkey
        key_installed = False

        ts = self.rpmdb.readOnlyTS()

        for keyurl in keyurls:
<<<<<<< HEAD
            info(_('Retrieving GPG key from %s') % keyurl)

            # Go get the GPG key from the given URL
            try:
                rawkey = urlgrabber.urlread(keyurl, limit=9999)
            except urlgrabber.grabber.URLGrabError, e:
                raise Errors.YumBaseError(_('GPG key retrieval failed: ') +
                                          unicode(str(e), 'UTF-8', 'replace'))

            # Parse the key
            keys_info = misc.getgpgkeyinfo(rawkey)
            
            for keyinfo in keys_info:
                try: 
                    keyid = keyinfo['keyid']
                    hexkeyid = misc.keyIdToRPMVer(keyid).upper()
                    timestamp = keyinfo['timestamp']
                    userid = keyinfo['userid']
                    fingerprint = keyinfo['fingerprint']
                    raw_key = keyinfo['raw_key']
                except ValueError, e:
                    raise Errors.YumBaseError, \
                          _('GPG key parsing failed: ') + str(e)

                # Check if key is already installed
                if misc.keyInstalled(ts, keyid, timestamp) >= 0:
                    info(_('GPG key at %s (0x%s) is already installed'),
                         keyurl, hexkeyid)
                    continue

                # Try installing/updating GPG key
                critical(_('Importing GPG key 0x%s "%s" from %s'),
                         hexkeyid, userid, keyurl.replace("file://",""))
=======
            keys = self._retrievePublicKey(keyurl, repo)

            for info in keys:
                # Check if key is already installed
                if misc.keyInstalled(ts, info['keyid'], info['timestamp']) >= 0:
                    self.logger.info(_('GPG key at %s (0x%s) is already installed') % (
                        keyurl, info['hexkeyid']))
                    continue

                # Try installing/updating GPG key
                self.logger.critical(_('Importing GPG key 0x%s "%s" from %s') %
                                     (info['hexkeyid'], 
                                      to_unicode(info['userid']),
                                      keyurl.replace("file://","")))
>>>>>>> eac42df0
                rc = False
                if self.conf.assumeyes:
                    rc = True
                elif fullaskcb:
<<<<<<< HEAD
                    rc = fullaskcb({"po": po, "userid": userid,
                                    "hexkeyid": hexkeyid, "keyurl": keyurl,
                                    "fingerprint": fingerprint, "timestamp": timestamp})
                elif askcb:
                    rc = askcb(po, userid, hexkeyid)
=======
                    rc = fullaskcb({"po": po, "userid": info['userid'],
                                    "hexkeyid": info['hexkeyid'], 
                                    "keyurl": keyurl,
                                    "fingerprint": info['fingerprint'],
                                    "timestamp": info['timestamp']})
                elif askcb:
                    rc = askcb(po, info['userid'], info['hexkeyid'])
>>>>>>> eac42df0

                if not rc:
                    raise Errors.YumBaseError, _("Not installing key")
                
                # Import the key
<<<<<<< HEAD
                result = ts.pgpImportPubkey(misc.procgpgkey(raw_key))
                if result != 0:
                    raise Errors.YumBaseError, \
                          _('Key import failed (code %d)') % result
                misc.import_key_to_pubring(rawkey, po.repo.cachedir)
                
                info(_('Key imported successfully'))
=======
                result = ts.pgpImportPubkey(misc.procgpgkey(info['raw_key']))
                if result != 0:
                    raise Errors.YumBaseError, \
                          _('Key import failed (code %d)') % result
                self.logger.info(_('Key imported successfully'))
>>>>>>> eac42df0
                key_installed = True

                if not key_installed:
                    raise Errors.YumBaseError, \
                          _('The GPG keys listed for the "%s" repository are ' \
                          'already installed but they are not correct for this ' \
                          'package.\n' \
                          'Check that the correct key URLs are configured for ' \
                          'this repository.') % (repo.name)

        # Check if the newly installed keys helped
        result, errmsg = self.sigCheckPkg(po)
        if result != 0:
            info(_("Import of key(s) didn't help, wrong key(s)?"))
            raise Errors.YumBaseError, errmsg
<<<<<<< HEAD
=======
    
    def getKeyForRepo(self, repo, callback=None):
        """
        Retrieve a key for a repository If needed, prompt for if the key should
        be imported using callback
        
        @param repo: Repository object to retrieve the key of.
        @param callback: Callback function to use for asking for verification
                          of a key. Takes a dictionary of key info.
        """
        keyurls = repo.gpgkey
        key_installed = False
        for keyurl in keyurls:
            keys = self._retrievePublicKey(keyurl, repo)
            for info in keys:
                # Check if key is already installed
                if info['keyid'] in misc.return_keyids_from_pubring(repo.gpgdir):
                    self.logger.info(_('GPG key at %s (0x%s) is already imported') % (
                        keyurl, info['hexkeyid']))
                    continue

                # Try installing/updating GPG key
                self.logger.critical(_('Importing GPG key 0x%s "%s" from %s') %
                                     (info['hexkeyid'], 
                                     to_unicode(info['userid']),
                                     keyurl.replace("file://","")))
                rc = False
                if self.conf.assumeyes:
                    rc = True
                elif callback:
                    rc = callback({"repo": repo, "userid": info['userid'],
                                    "hexkeyid": info['hexkeyid'], "keyurl": keyurl,
                                    "fingerprint": info['fingerprint'],
                                    "timestamp": info['timestamp']})


                if not rc:
                    raise Errors.YumBaseError, _("Not installing key for repo %s") % repo
                
                # Import the key
                result = misc.import_key_to_pubring(info['raw_key'], info['hexkeyid'], gpgdir=repo.gpgdir)
                if not result:
                    raise Errors.YumBaseError, _('Key import failed')
                self.logger.info(_('Key imported successfully'))
                key_installed = True

                if not key_installed:
                    raise Errors.YumBaseError, \
                          _('The GPG keys listed for the "%s" repository are ' \
                          'already installed but they are not correct for this ' \
                          'package.\n' \
                          'Check that the correct key URLs are configured for ' \
                          'this repository.') % (repo.name)

>>>>>>> eac42df0

    def _limit_installonly_pkgs(self):
        if self.conf.installonly_limit < 1 :
            return 
            
        toremove = []
        #  We "probably" want to use either self.ts or self.rpmdb.ts if either
        # is available. However each ts takes a ref. on signals generally, and
        # SIGINT specifically, so we _must_ have got rid of all of the used tses
        # before we try downloading. This is called from buildTransaction()
        # so self.rpmdb.ts should be valid.
        ts = self.rpmdb.readOnlyTS()
        (cur_kernel_v, cur_kernel_r) = misc.get_running_kernel_version_release(ts)
        for instpkg in self.conf.installonlypkgs:
            for m in self.tsInfo.getMembers():
                if (m.name == instpkg or instpkg in m.po.provides_names) \
                       and m.ts_state in ('i', 'u'):
                    installed = self.rpmdb.searchNevra(name=m.name)
                    if len(installed) >= self.conf.installonly_limit - 1: # since we're adding one
                        numleft = len(installed) - self.conf.installonly_limit + 1
                        installed.sort(packages.comparePoEVR)
                        for po in installed:
                            if (po.version, po.release) == (cur_kernel_v, cur_kernel_r): 
                                # don't remove running
                                continue
                            if numleft == 0:
                                break
                            toremove.append(po)
                            numleft -= 1
                        
        map(lambda x: self.tsInfo.addErase(x), toremove)

    def processTransaction(self, callback=None,rpmTestDisplay=None, rpmDisplay=None):
        '''
        Process the current Transaction
        - Download Packages
        - Check GPG Signatures.
        - Run Test RPM Transaction
        - Run RPM Transaction
        
        callback.event method is called at start/end of each process.
        
        @param callback: callback object (must have an event method)
        @param rpmTestDisplay: Name of display class to use in RPM Test Transaction 
        @param rpmDisplay: Name of display class to use in RPM Transaction 
        '''
        
        if not callback:
            callback = callbacks.ProcessTransNoOutputCallback()
        
        # Download Packages
        callback.event(callbacks.PT_DOWNLOAD)
        pkgs = self._downloadPackages(callback)
        # Check Package Signatures
        if pkgs != None:
            callback.event(callbacks.PT_GPGCHECK)
            self._checkSignatures(pkgs,callback)
        # Run Test Transaction
        callback.event(callbacks.PT_TEST_TRANS)
        self._doTestTransaction(callback,display=rpmTestDisplay)
        # Run Transaction
        callback.event(callbacks.PT_TRANSACTION)
        self._doTransaction(callback,display=rpmDisplay)
    
    def _downloadPackages(self,callback):
        ''' Download the need packages in the Transaction '''
        # This can be overloaded by a subclass.    
        dlpkgs = map(lambda x: x.po, filter(lambda txmbr:
                                            txmbr.ts_state in ("i", "u"),
                                            self.tsInfo.getMembers()))
        # Check if there is something to do
        if len(dlpkgs) == 0:
            return None
        # make callback with packages to download                                    
        callback.event(callbacks.PT_DOWNLOAD_PKGS,dlpkgs)
        try:
            probs = self.downloadPkgs(dlpkgs)

        except IndexError:
            raise Errors.YumBaseError, [_("Unable to find a suitable mirror.")]
        if len(probs) > 0:
            errstr = [_("Errors were encountered while downloading packages.")]
            for key in probs:
                errors = misc.unique(probs[key])
                for error in errors:
                    errstr.append("%s: %s" % (key, error))

            raise Errors.YumDownloadError, errstr
        return dlpkgs

    def _checkSignatures(self,pkgs,callback):
        ''' The the signatures of the downloaded packages '''
        # This can be overloaded by a subclass.    
        for po in pkgs:
            result, errmsg = self.sigCheckPkg(po)
            if result == 0:
                # Verified ok, or verify not req'd
                continue            
            elif result == 1:
               self.getKeyForPackage(po, self._askForGPGKeyImport)
            else:
                raise Errors.YumGPGCheckError, errmsg

        return 0
        
    def _askForGPGKeyImport(self, po, userid, hexkeyid):
        ''' 
        Ask for GPGKeyImport 
        This need to be overloaded in a subclass to make GPG Key import work
        '''
        return False
    
    def _doTestTransaction(self,callback,display=None):
        ''' Do the RPM test transaction '''
        # This can be overloaded by a subclass.    
        if self.conf.rpm_check_debug:
            vinfo2(_('Running rpm_check_debug'))
            msgs = self._run_rpm_check_debug()
            if msgs:
                retmsgs = [_('ERROR with rpm_check_debug vs depsolve:')]
                retmsgs.extend(msgs) 
                retmsgs.append(_('Please report this error at %s') 
                                             % self.conf.bugtracker_url)
                raise Errors.YumRPMCheckError,retmsgs
        
        tsConf = {}
        for feature in ['diskspacecheck']: # more to come, I'm sure
            tsConf[feature] = getattr( self.conf, feature )
        #
        testcb = RPMTransaction(self, test=True)
        # overwrite the default display class
        if display:
            testcb.display = display
        # clean out the ts b/c we have to give it new paths to the rpms 
        del self.ts
  
        self.initActionTs()
        # save our dsCallback out
        dscb = self.dsCallback
        self.dsCallback = None # dumb, dumb dumb dumb!
        self.populateTs( keepold=0 ) # sigh
        tserrors = self.ts.test( testcb, conf=tsConf )
        del testcb
  
        if len( tserrors ) > 0:
            errstring =  _('Test Transaction Errors: ')
            for descr in tserrors:
                 errstring += '  %s\n' % descr 
            raise Errors.YumTestTransactionError, errstring

        del self.ts
        # put back our depcheck callback
        self.dsCallback = dscb


    def _doTransaction(self,callback,display=None):
        ''' do the RPM Transaction '''
        # This can be overloaded by a subclass.    
        self.initActionTs() # make a new, blank ts to populate
        self.populateTs( keepold=0 ) # populate the ts
        self.ts.check() # required for ordering
        self.ts.order() # order
        cb = RPMTransaction(self,display=SimpleCliCallBack)
        # overwrite the default display class
        if display:
            cb.display = display
        self.runTransaction( cb=cb )

    def _run_rpm_check_debug(self):
        results = []
        # save our dsCallback out
        dscb = self.dsCallback
        self.dsCallback = None # dumb, dumb dumb dumb!
        self.populateTs(test=1)
        self.ts.check()
        for prob in self.ts.problems():
            results.append(prob)

        self.dsCallback = dscb
        return results

    def add_enable_repo(self, repoid, baseurls=[], mirrorlist=None, **kwargs):
        """add and enable a repo with just a baseurl/mirrorlist and repoid
           requires repoid and at least one of baseurl and mirrorlist
           additional optional kwargs are:
           variable_convert=bool (defaults to true)
           and any other attribute settable to the normal repo setup
           ex: metadata_expire, enable_groups, gpgcheck, cachedir, etc
           returns the repo object it added"""
        # out of place fixme - maybe we should make this the default repo addition
        # routine and use it from getReposFromConfigFile(), etc.
        newrepo = yumRepo.YumRepository(repoid)
        newrepo.name = repoid
        newrepo.basecachedir = self.conf.cachedir
        var_convert = True
        if kwargs.has_key('variable_convert') and not kwargs['variable_convert']:
            var_convert = False
        
        if baseurls:
            replaced = []
            if var_convert:
                for baseurl in baseurls:
                    if baseurl:
                        replaced.append(varReplace(baseurl, self.conf.yumvar))
            else:
                replaced = baseurls
            newrepo.baseurl = replaced

        if mirrorlist:
            if var_convert:
                mirrorlist = varReplace(mirrorlist, self.conf.yumvar)
            newrepo.mirrorlist = mirrorlist

        # setup the repo
        newrepo.setup(cache=self.conf.cache)

        # some reasonable defaults, (imo)
        newrepo.enablegroups = True
        newrepo.metadata_expire = 0
        newrepo.gpgcheck = self.conf.gpgcheck
        newrepo.repo_gpgcheck = self.conf.repo_gpgcheck
        newrepo.basecachedir = self.conf.cachedir

        for key in kwargs.keys():
            if not hasattr(newrepo, key): continue # skip the ones which aren't vars
            setattr(newrepo, key, kwargs[key])
        
        # add the new repo
        self.repos.add(newrepo)
        # enable the main repo  
        self.repos.enableRepo(newrepo.id)
        return newrepo
<|MERGE_RESOLUTION|>--- conflicted
+++ resolved
@@ -113,17 +113,12 @@
         self._up = None
         self._comps = None
         self._pkgSack = None
-<<<<<<< HEAD
         # FIXME: backwards compat. with plugins etc., remove?
         self.logger         = log.logger
         self.verbose_logger = vlog.logger
 
-=======
         self._lockfile = None
         self.skipped_packages = []   # packages skip by the skip-broken code
-        self.logger = logging.getLogger("yum.YumBase")
-        self.verbose_logger = logging.getLogger("yum.verbose.YumBase")
->>>>>>> eac42df0
         self._repos = RepoStorage(self)
 
         # Start with plugins disabled
@@ -336,15 +331,10 @@
         # Ensure that the repo name is set
         if not repo.name:
             repo.name = section
-<<<<<<< HEAD
             # FIXME: Use critical? or exception?
             log.error(_('Repository %r is missing name in configuration, '
                         'using id'), section)
-=======
-            self.logger.error(_('Repository %r is missing name in configuration, '
-                    'using id') % section)
         repo.name = to_unicode(repo.name)
->>>>>>> eac42df0
 
         # Set attributes not from the config file
         repo.basecachedir = self.conf.cachedir
@@ -728,12 +718,8 @@
         hard_restart = False
         while (len(self.po_with_problems) > 0 and rescode == 1):
             count += 1
-<<<<<<< HEAD
             vdebug(_("Skip-broken round %i"), count)
-=======
-            self.verbose_logger.debug(_("Skip-broken round %i"), count)
             self._printTransaction()        
->>>>>>> eac42df0
             depTree = self._buildDepTree()
             startTs = set(self.tsInfo)
             toRemove = set()
@@ -786,13 +772,8 @@
             skipped_list = [p for p in skipped_po]
             skipped_list.sort()
             for po in skipped_list:
-<<<<<<< HEAD
                 vinfo(_("    %s from %s"), str(po),po.repo.id)
-=======
-                msg = _("    %s from %s") % (str(po),po.repo.id)
-                self.verbose_logger.info(msg)
             self.skipped_packages = skipped_list    # make the skipped packages public
->>>>>>> eac42df0
         else:
             # If we cant solve the problems the show the original error messages.
             vinfo("Skip-broken could not solve problems")
@@ -935,12 +916,8 @@
             pass
         elif len(errors) == 0:
             errstring = _('Warning: scriptlet or other non-fatal errors occurred during transaction.')
-<<<<<<< HEAD
             vdebug(errstring)
-=======
-            self.verbose_logger.debug(errstring)
             resultobject.return_code = 1
->>>>>>> eac42df0
         else:
             raise Errors.YumBaseError, errors
                           
@@ -1033,13 +1010,8 @@
         pkgs = self._pkgSack.returnPackages(repoid, patterns=excludelist,
                                             ignore_case=False)
 
-<<<<<<< HEAD
-        for po in exactmatch + matched:
+        for po in pkgs:
             vdebug('Excluding %s', po)
-=======
-        for po in pkgs:
-            self.verbose_logger.debug('Excluding %s', po)
->>>>>>> eac42df0
             po.repo.sack.delPackage(po)
             
         
@@ -1063,13 +1035,8 @@
         keeplist = set(exactmatch + matched)
         
         for po in pkglist:
-<<<<<<< HEAD
-            if po in exactmatch + matched:
+            if po in keeplist:
                 vdebug(_('Keeping included package %s'), po)
-=======
-            if po in keeplist:
-                self.verbose_logger.debug(_('Keeping included package %s'), po)
->>>>>>> eac42df0
                 continue
             else:
                 rmlist.append(po)
@@ -2593,30 +2560,16 @@
                     result.add(res)
                     continue
 
-<<<<<<< HEAD
-            # make sure we're not installing a package which is obsoleted by something
-            # else in the repo
-            thispkgobsdict = self.up.checkForObsolete([po.pkgtup])
-            if thispkgobsdict.has_key(po.pkgtup):
-                obsoleting = thispkgobsdict[po.pkgtup][0]
-                obsoleting_pkg = self.getPackageObject(obsoleting)
-                vwarning(_('Package %s is obsoleted by %s, trying to install %s instead'),
-=======
             #  Make sure we're not installing a package which is obsoleted by
             # something else in the repo. Unless there is a obsoletion loop,
             # at which point ignore everything.
             obsoleting_pkg = self._test_loop(po, self._pkg2obspkg)
             if obsoleting_pkg is not None:
-                self.verbose_logger.warning(_('Package %s is obsoleted by %s, trying to install %s instead'),
->>>>>>> eac42df0
+                vwarning(_('Package %s is obsoleted by %s, trying to install %s instead'),
                     po.name, obsoleting_pkg.name, obsoleting_pkg)               
                 self.install(po=obsoleting_pkg) # XXX result???
                 continue
                 
-<<<<<<< HEAD
-            res = self.tsInfo.addInstall(po)
-            result.add(res)
-=======
             # at this point we are going to mark the pkg to be installed, make sure
             # it doesn't obsolete anything. If it does, mark that in the tsInfo, too
             if po.pkgtup in self.up.getObsoletesList(name=po.name, arch=po.arch):
@@ -2627,7 +2580,6 @@
             else:
                 txmbr = self.tsInfo.addInstall(po)
                 tx_return.append(txmbr)
->>>>>>> eac42df0
         
         return result
 
@@ -2785,16 +2737,7 @@
             for installed_pkg in instpkgs:
                 for obsoleting in self.up.obsoleted_dict.get(installed_pkg.pkgtup, []):
                     obsoleting_pkg = self.getPackageObject(obsoleting)
-<<<<<<< HEAD
-                    # FIXME check for what might be in there here
-                    res = self.tsInfo.addObsoleting(obsoleting_pkg, installed_pkg)
-                    self.tsInfo.addObsoleted(installed_pkg, obsoleting_pkg) # XXX result???
-                    if requiringPo:
-                        res.primary.setAsDep(requiringPo)
-                    result.add(res)
-=======
                     tx_return.extend(self.install(po=obsoleting_pkg))
->>>>>>> eac42df0
             for available_pkg in availpkgs:
                 for obsoleted in self.up.obsoleting_dict.get(available_pkg.pkgtup, []):
                     obsoleted_pkg = self.getInstalledPackageObject(obsoleted)
@@ -2812,14 +2755,8 @@
             for updating in self.up.updatesdict.get(installed_pkg.pkgtup, []):
                 po = self.getPackageObject(updating)
                 if self.tsInfo.isObsoleted(installed_pkg.pkgtup):
-<<<<<<< HEAD
                     vdebug2(_('Not Updating Package that is already obsoleted: %s.%s %s:%s-%s'), 
                             installed_pkg.pkgtup)
-                else:
-                    res = self.tsInfo.addUpdate(updating_pkg, installed_pkg)
-=======
-                    self.verbose_logger.log(logginglevels.DEBUG_2, _('Not Updating Package that is already obsoleted: %s.%s %s:%s-%s'), 
-                                            installed_pkg.pkgtup)                                               
                 # at this point we are going to mark the pkg to be installed, make sure
                 # it doesn't obsolete anything. If it does, mark that in the tsInfo, too
                 elif po.pkgtup in self.up.getObsoletesList(name=po.name,
@@ -2833,7 +2770,6 @@
                         tx_return.append(txmbr)
                 else:
                     txmbr = self.tsInfo.addUpdate(po, installed_pkg)
->>>>>>> eac42df0
                     if requiringPo:
                         res.primary.setAsDep(requiringPo)
                     result.add(res)
@@ -2841,19 +2777,11 @@
         for available_pkg in availpkgs:
             for updated in self.up.updating_dict.get(available_pkg.pkgtup, []):
                 if self.tsInfo.isObsoleted(updated):
-<<<<<<< HEAD
                     vdebug2(_('Not Updating Package that is already obsoleted: %s.%s %s:%s-%s'), 
                             updated)
-                elif self.tsInfo.getMembersWithState(updated, [TS_UPDATED]):
+                elif self._newer_update_in_trans(updated, available_pkg):
                     vdebug2(_('Not Updating Package that is already updated: %s.%s %s:%s-%s'), 
                             updated)
-=======
-                    self.verbose_logger.log(logginglevels.DEBUG_2, _('Not Updating Package that is already obsoleted: %s.%s %s:%s-%s'), 
-                                            updated)
-                elif self._newer_update_in_trans(updated, available_pkg):
-                    self.verbose_logger.log(logginglevels.DEBUG_2, _('Not Updating Package that is already updated: %s.%s %s:%s-%s'), 
-                                            updated)
->>>>>>> eac42df0
                 
                 else:
                     updated_pkg =  self.rpmdb.searchPkgTuple(updated)[0]
@@ -2870,19 +2798,12 @@
             #        most likely correct
             pot_updated = self.rpmdb.searchNevra(name=available_pkg.name, arch=available_pkg.arch)
             for ipkg in pot_updated:
-<<<<<<< HEAD
-                if ipkg.EVR < available_pkg.EVR:
-                    res = self.tsInfo.addUpdate(available_pkg, ipkg)
-                    if requiringPo:
-                        res.primary.setAsDep(requiringPo)
-                    result.add(res)
-=======
                 if self.tsInfo.isObsoleted(ipkg.pkgtup):
-                    self.verbose_logger.log(logginglevels.DEBUG_2, _('Not Updating Package that is already obsoleted: %s.%s %s:%s-%s'), 
-                                            ipkg.pkgtup)
+                    vdebug2(_('Not Updating Package that is already obsoleted: %s.%s %s:%s-%s'), 
+                            ipkg.pkgtup)
                 elif self._newer_update_in_trans(ipkg.pkgtup, available_pkg):
-                    self.verbose_logger.log(logginglevels.DEBUG_2, _('Not Updating Package that is already updated: %s.%s %s:%s-%s'), 
-                                            ipkg.pkgtup)
+                    vdebug2(_('Not Updating Package that is already updated: %s.%s %s:%s-%s'), 
+                            ipkg.pkgtup)
                 elif ipkg.verLT(available_pkg):
                     txmbr = self.tsInfo.addUpdate(available_pkg, ipkg)
                     if requiringPo:
@@ -2894,7 +2815,6 @@
                     # yum --allow-downgrade update something-specific here
                     # could work but we will need to be careful with it
                     # maybe a downgrade command is necessary
->>>>>>> eac42df0
 
         return result
         
@@ -2942,16 +2862,8 @@
                             ver=nevra_dict['version'], rel=nevra_dict['release'])
 
                 if len(pkgs) == 0:
-<<<<<<< HEAD
-                    # FIXME we should give the caller some nice way to hush this warning
-                    # probably just a kwarg of 'silence_warnings' or something
-                    # b/c when this is called from groupRemove() it makes a lot of
-                    # garbage noise
-                    warning(_("No package matched to remove"))
-=======
                     if not kwargs.get('silence_warnings', False):
-                        self.logger.warning(_("No package matched to remove"))
->>>>>>> eac42df0
+                        warning(_("No package matched to remove"))
 
         for po in pkgs:
             res = self.tsInfo.addErase(po)
@@ -2992,17 +2904,11 @@
         # if by any chance we're a noncompat arch rpm - bail and throw out an error
         # FIXME -our archlist should be stored somewhere so we don't have to
         # do this: but it's not a config file sort of thing
-<<<<<<< HEAD
-        if po.arch not in rpmUtils.arch.getArchList():
-            critical(_('Cannot add package %s to transaction. Not a compatible architecture: %s'), pkg, po.arch)
-            return result
-=======
         # FIXME: Should add noarch, yum localinstall works ...
         # just rm this method?
         if po.arch not in rpmUtils.arch.getArchList():
-            self.logger.critical(_('Cannot add package %s to transaction. Not a compatible architecture: %s'), pkg, po.arch)
+            critical(_('Cannot add package %s to transaction. Not a compatible architecture: %s'), pkg, po.arch)
             return tx_return
->>>>>>> eac42df0
         
         # everything installed that matches the name
         installedByKey = self.rpmdb.searchNevra(name=po.name)
@@ -3184,67 +3090,23 @@
         ts = self.rpmdb.readOnlyTS()
 
         for keyurl in keyurls:
-<<<<<<< HEAD
-            info(_('Retrieving GPG key from %s') % keyurl)
-
-            # Go get the GPG key from the given URL
-            try:
-                rawkey = urlgrabber.urlread(keyurl, limit=9999)
-            except urlgrabber.grabber.URLGrabError, e:
-                raise Errors.YumBaseError(_('GPG key retrieval failed: ') +
-                                          unicode(str(e), 'UTF-8', 'replace'))
-
-            # Parse the key
-            keys_info = misc.getgpgkeyinfo(rawkey)
-            
-            for keyinfo in keys_info:
-                try: 
-                    keyid = keyinfo['keyid']
-                    hexkeyid = misc.keyIdToRPMVer(keyid).upper()
-                    timestamp = keyinfo['timestamp']
-                    userid = keyinfo['userid']
-                    fingerprint = keyinfo['fingerprint']
-                    raw_key = keyinfo['raw_key']
-                except ValueError, e:
-                    raise Errors.YumBaseError, \
-                          _('GPG key parsing failed: ') + str(e)
-
-                # Check if key is already installed
-                if misc.keyInstalled(ts, keyid, timestamp) >= 0:
-                    info(_('GPG key at %s (0x%s) is already installed'),
-                         keyurl, hexkeyid)
-                    continue
-
-                # Try installing/updating GPG key
-                critical(_('Importing GPG key 0x%s "%s" from %s'),
-                         hexkeyid, userid, keyurl.replace("file://",""))
-=======
             keys = self._retrievePublicKey(keyurl, repo)
 
             for info in keys:
                 # Check if key is already installed
                 if misc.keyInstalled(ts, info['keyid'], info['timestamp']) >= 0:
-                    self.logger.info(_('GPG key at %s (0x%s) is already installed') % (
-                        keyurl, info['hexkeyid']))
+                    info(_('GPG key at %s (0x%s) is already installed') %
+                         (keyurl, info['hexkeyid']))
                     continue
 
                 # Try installing/updating GPG key
-                self.logger.critical(_('Importing GPG key 0x%s "%s" from %s') %
-                                     (info['hexkeyid'], 
-                                      to_unicode(info['userid']),
-                                      keyurl.replace("file://","")))
->>>>>>> eac42df0
+                critical(_('Importing GPG key 0x%s "%s" from %s') %
+                         (info['hexkeyid'], to_unicode(info['userid']),
+                          keyurl.replace("file://","")))
                 rc = False
                 if self.conf.assumeyes:
                     rc = True
                 elif fullaskcb:
-<<<<<<< HEAD
-                    rc = fullaskcb({"po": po, "userid": userid,
-                                    "hexkeyid": hexkeyid, "keyurl": keyurl,
-                                    "fingerprint": fingerprint, "timestamp": timestamp})
-                elif askcb:
-                    rc = askcb(po, userid, hexkeyid)
-=======
                     rc = fullaskcb({"po": po, "userid": info['userid'],
                                     "hexkeyid": info['hexkeyid'], 
                                     "keyurl": keyurl,
@@ -3252,27 +3114,16 @@
                                     "timestamp": info['timestamp']})
                 elif askcb:
                     rc = askcb(po, info['userid'], info['hexkeyid'])
->>>>>>> eac42df0
 
                 if not rc:
                     raise Errors.YumBaseError, _("Not installing key")
                 
                 # Import the key
-<<<<<<< HEAD
-                result = ts.pgpImportPubkey(misc.procgpgkey(raw_key))
-                if result != 0:
-                    raise Errors.YumBaseError, \
-                          _('Key import failed (code %d)') % result
-                misc.import_key_to_pubring(rawkey, po.repo.cachedir)
-                
-                info(_('Key imported successfully'))
-=======
                 result = ts.pgpImportPubkey(misc.procgpgkey(info['raw_key']))
                 if result != 0:
                     raise Errors.YumBaseError, \
                           _('Key import failed (code %d)') % result
-                self.logger.info(_('Key imported successfully'))
->>>>>>> eac42df0
+                info(_('Key imported successfully'))
                 key_installed = True
 
                 if not key_installed:
@@ -3288,8 +3139,6 @@
         if result != 0:
             info(_("Import of key(s) didn't help, wrong key(s)?"))
             raise Errors.YumBaseError, errmsg
-<<<<<<< HEAD
-=======
     
     def getKeyForRepo(self, repo, callback=None):
         """
@@ -3307,15 +3156,14 @@
             for info in keys:
                 # Check if key is already installed
                 if info['keyid'] in misc.return_keyids_from_pubring(repo.gpgdir):
-                    self.logger.info(_('GPG key at %s (0x%s) is already imported') % (
-                        keyurl, info['hexkeyid']))
+                    info(_('GPG key at %s (0x%s) is already imported') %
+                         (keyurl, info['hexkeyid']))
                     continue
 
                 # Try installing/updating GPG key
-                self.logger.critical(_('Importing GPG key 0x%s "%s" from %s') %
-                                     (info['hexkeyid'], 
-                                     to_unicode(info['userid']),
-                                     keyurl.replace("file://","")))
+                critical(_('Importing GPG key 0x%s "%s" from %s') %
+                         (info['hexkeyid'], to_unicode(info['userid']),
+                          keyurl.replace("file://","")))
                 rc = False
                 if self.conf.assumeyes:
                     rc = True
@@ -3330,10 +3178,12 @@
                     raise Errors.YumBaseError, _("Not installing key for repo %s") % repo
                 
                 # Import the key
-                result = misc.import_key_to_pubring(info['raw_key'], info['hexkeyid'], gpgdir=repo.gpgdir)
+                result = misc.import_key_to_pubring(info['raw_key'],
+                                                    info['hexkeyid'],
+                                                    gpgdir=repo.gpgdir)
                 if not result:
                     raise Errors.YumBaseError, _('Key import failed')
-                self.logger.info(_('Key imported successfully'))
+                info(_('Key imported successfully'))
                 key_installed = True
 
                 if not key_installed:
@@ -3343,8 +3193,6 @@
                           'package.\n' \
                           'Check that the correct key URLs are configured for ' \
                           'this repository.') % (repo.name)
-
->>>>>>> eac42df0
 
     def _limit_installonly_pkgs(self):
         if self.conf.installonly_limit < 1 :
